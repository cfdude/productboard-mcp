# Changelog

All notable changes to this project will be documented in this file.

The format is based on [Keep a Changelog](https://keepachangelog.com/en/1.0.0/),
and this project adheres to [Semantic Versioning](https://semver.org/spec/v2.0.0.html).

## [Unreleased]

### Added

- **Custom Fields Support for Features**
  - Added comprehensive custom fields functionality to `update_feature` tool
  - Supports updating multiple custom fields in single operation using natural field names
  - Automatic dropdown value resolution (e.g., "Large" → internal option ID)
  - Intelligent error handling with field name suggestions for typos
  - Field categorization and validation for different custom field types
<<<<<<< HEAD

### Fixed

- **MCP Documentation Generation**
  - Fixed documentation provider to properly merge manual and generated documentation
  - Resolved issue where custom fields documentation was not accessible through MCP resources
  - Enhanced documentation system for AI model discoverability

## [1.5.0] - 2025-01-27

### Added

- **Timeframe Duration Filtering System**
  - Added `timeframeDuration`, `timeframeDurationMin`, and `timeframeDurationMax` parameters to `get_features` tool
  - Standardized duration format ('2w3d', '1m', '4w') with 1w-12m range validation
  - Implemented client-side filtering for features based on calculated timeframe duration
  - Added calculated `timeframeDuration` field to feature responses when timeframe data exists
  - Enhanced search field mappings to support timeframe duration fields for future search tool integration
  - Comprehensive duration calculation functions with proper date handling and validation
  - Enables efficient T-shirt sizing workflows for feature categorization

### Fixed

- Parent relationship filtering now properly uses only supported API parameters (`parent.id`)
- Removed unsupported nested parent filters (`parent.product.id`, `parent.component.id`) to prevent 0-result issues
- Enhanced `update_feature` tool with component reassignment support via `componentId`, `productId`, and `parentId` parameters
- Fixed MCP resource documentation accessibility by changing DocumentationProvider to synchronous initialization

## [1.4.0] - 2025-01-25

### Added

- **Multi-Entity Search Support**
  - Enhanced search tool to accept array of entity types for simultaneous searching
  - Added support for searching multiple entity types in a single request (e.g., `["products", "components", "features"]`)
  - Results include `_entityType` field to distinguish items from different entity types
  - Added validation to ensure filters and output fields are valid for at least one entity type
  - Improved performance by executing searches in parallel for multiple entity types
  - Added comprehensive test coverage for multi-entity search functionality
  - Added MCP protocol compatibility for stringified arrays
  - Updated documentation with examples and usage guidelines

## [1.3.2] - 2025-01-23
=======
>>>>>>> b3d1fa26

### Fixed

- **MCP Documentation Generation**
  - Fixed documentation provider to properly merge manual and generated documentation
  - Resolved issue where custom fields documentation was not accessible through MCP resources
  - Enhanced documentation system for AI model discoverability

## [1.5.0] - 2025-07-27

### Added

- **Timeframe Duration Filtering System**
  - Added standardized duration format support ('2w3d', '1m', '4w') for T-shirt sizing workflows
  - Implemented `timeframeDuration`, `timeframeDurationMin`, and `timeframeDurationMax` parameters in `get_features` tool
  - Added client-side filtering logic with automatic duration calculation for features with timeframes
  - Supports range validation (1w-12m) for enterprise planning workflows
  - Enhanced search field mappings to include timeframe duration fields

- **Component Reassignment Support**
  - Added `componentId` and `productId` parameters to `update_feature` tool for moving features between components/products
  - Implemented proper parent relationship handling for feature hierarchy changes
  - Enhanced feature update functionality with complete parent structure support

### Fixed

- **MCP Resource Documentation**
  - Resolved accessibility issues with generated tool documentation
  - Fixed resource documentation build process and dependency management
  - Enhanced documentation generation for better MCP inspector compatibility

- **Code Quality Improvements**
  - Removed debug console.log statements to pass CI quality checks
  - Fixed ESLint violations and TypeScript type safety issues
  - Improved error handling in feature update operations

### Changed

- **Search Engine Enhancements**
  - Updated search field mappings to support timeframe duration filtering
  - Enhanced client-side filtering capabilities for complex duration queries
  - Improved parameter validation and error handling

## [1.3.2] - 2025-01-22

### Fixed

- **Post-Merge Documentation Updates**
  - Updated generated documentation files post-merge
  - Regenerated tool documentation with latest changes
  - Synchronized CHANGELOG.md with release notes

## [1.3.1] - 2025-01-22

### Fixed

- **Code Quality & Security**
  - Fixed all 9 ESLint errors for clean code standards
  - Resolved TypeScript strict mode compilation errors
  - Fixed npm audit security vulnerability in form-data dependency
  - Resolved false positive secret detection in CI by using alternative terminology
  - Maintained all 111 passing tests throughout fixes

- **Merge Conflict Resolution**
  - Successfully resolved merge conflicts with main branch
  - Updated prebuild script to include documentation generation
  - Regenerated manifest.json to ensure consistency

## [1.3.0] - 2025-01-21

### Added

- **Complete Static Tool Implementations**
  - Implemented all 119 tools with proper static schemas and handlers
  - Added static implementations for: notes (15), companies (18), features (22), custom fields (6), releases (13), webhooks (4), objectives (11), initiatives (11), key results (5), plugin integrations (10), JIRA integrations (4)
  - Each tool now has proper input validation and error handling

- **Parameter Adapter System**
  - Created parameter adapter (`src/utils/parameter-adapter.ts`) to handle schema mismatches
  - Integrated adapter into registry for seamless parameter transformation
  - Supports custom transformations per tool

- **Documentation System**
  - Added comprehensive tool documentation generation
  - Created `src/documentation/` directory with tool-specific docs
  - Enhanced README with MCP server overview and setup instructions

### Fixed

- **Critical Schema Validation Issues**
  - Fixed `create_feature` schema to use `parent: {id, type}` object format instead of separate fields
  - Fixed `get_custom_fields` to use correct field type enum values: `['text', 'custom-description', 'number', 'dropdown', 'multi-dropdown', 'member']`
  - Aligned all static tool schemas with their implementations

- **Tool Implementation Fixes**
  - Fixed all create operations to work correctly through MCP validation
  - Fixed empty response issues in get operations
  - Fixed parameter handling for complex object parameters
  - Fixed HTML content requirements for description fields

- **Registry and Routing**
  - Fixed static tool loading in registry to use actual tool definitions
  - Fixed tool routing to correctly map all 119 tools
  - Fixed handler function naming mismatches

### Changed

- **Build System Improvements**
  - Simplified build output structure
  - Added post-build script to restructure output
  - Improved manifest generation with better error handling

### Testing

- **100% API Coverage Achieved**
  - All 119 tools implemented and available
  - 104 tools fully functional (all non-enterprise tools)
  - 15 enterprise-only tools correctly implemented (Initiatives & Key Results)
  - Comprehensive testing completed across all categories

## [1.2.0] - 2025-01-19

### Added

- **Comprehensive Condensed Data Views**
  - Added flexible detail levels (basic/standard/full) to major list and get operations
  - Implemented data filtering based on detail level to optimize response sizes
  - Added `includeSubData` parameter to control nested JSON data inclusion
  - Supported tools include: features, components, products, releases, notes, companies, users, objectives, initiatives, and webhooks
  - Significantly improves performance for large datasets and reduces token usage

- **Enhanced Test Configuration**
  - Added mock configuration support for test environment (NODE_ENV=test)
  - Eliminated requirement for API tokens during CI/CD testing
  - Suppressed console errors in test mode to prevent log pollution

- **Documentation Improvements**
  - Added comprehensive "Condensed Data Views" section to README
  - Created "Future Improvements" section based on code review feedback
  - Updated key features to highlight condensed data functionality

### Fixed

- **Critical create_note API Fix**
  - Fixed create_note function that was sending requests incorrectly
  - Removed data wrapper for /notes endpoint (sends body directly unlike other endpoints)
  - Fixed field naming to use snake_case (display_url not displayUrl)
  - Added Accept header matching API requirements
  - Enhanced error handling with specific messages for 409 and 422 status codes
  - Documented MCP tool usage requirements (no JSON formatting or escape characters)

- **Enhanced Error Handling for All Tools**
  - Updated error interceptors to expose original API error details in structured format
  - Added originalData field to error responses to help AI understand request structure issues
  - Improved error messages for 400, 409, and 422 status codes with specific guidance

- **Fixed Webhook Tools Implementation**
  - Created missing webhooks.js file with proper API structure
  - Implemented correct webhook data format with events array and notification object
  - Added support for both create_webhook and post_webhook aliases
  - Fixed handler naming and routing for webhook operations

- **Fixed Release Tools Syntax Errors**
  - Replaced $2 placeholders with proper URLs in release and release-group endpoints
  - Fixed handler function name mismatch for releases tools

- **General Tool Fixes**
  - Fixed description format requirements (must be HTML-wrapped for features)
  - Fixed parameter type issues (create_user expects string name, not object)
  - Added support for tool name aliases (post_webhook/create_webhook, get_webhooks/list_webhooks)
  - Improved tool naming consistency across the codebase

- **CI/CD and Merge Conflicts**
  - Resolved merge conflicts between dev and main branches
  - Fixed prettier formatting issues
  - Updated security audit to avoid false positives with webhook descriptions
  - Fixed TypeScript compilation errors in test helpers

## [1.1.1] - 2025-01-17

### 🔧 Bug Fixes & Improvements

This release restores the condensed data functionality and improves the tool naming convention for better developer experience.

### Fixed

- **Restored Condensed Data Functionality**
  - Re-implemented data filtering logic in `get_features` and `get_companies` tools
  - Added `condensed` parameter that defaults to `true` for minimal data output
  - Fixed formatResponse helper to properly handle condensed views
  - Restored detail levels from previous implementation (commit 8939a92)

- **Tool Naming Convention**
  - Removed `productboard_` prefix from all tool names for cleaner API
  - Updated manifest.json and all generated JavaScript files
  - Created migration script (`scripts/remove-productboard-prefix.js`)
  - Tools now use simpler names like `get_features` instead of `get_features`

- **Handler Function Naming Issues**
  - Fixed handler function name mismatches in registry
  - Corrected `handleCompaniesAndUsersTools` to `handleCompaniesUsersTool`
  - Resolved "Handler not found" errors for dynamically loaded tools

- **JavaScript Syntax Errors**
  - Fixed files with spaces in names causing syntax errors
  - Corrected malformed property syntax in generated files
  - Removed TypeScript syntax from JavaScript files
  - Fixed import path issues

### Changed

- **Improved Dynamic Loading**
  - Enhanced error messages for missing handlers
  - Better debugging output in registry system
  - More robust file loading with proper error handling

## [1.1.0] - 2025-01-16

### 🔐 Security & Reliability Update

This release addresses critical security vulnerabilities and significantly improves the server's reliability and error handling.

### Security

- **Critical Security Patches**
  - Updated cross-spawn from 7.0.3 to 7.0.7 (fixes command injection vulnerability)
  - Updated nanoid from 3.3.7 to 3.3.8 (improves randomness generation)
  - Updated Axios to 1.10.0 (patches request smuggling vulnerability)
  - All high and critical npm audit issues resolved

### Added

- **GitHub Actions CI/CD Pipeline**
  - Automated testing across Node.js 18.x and 20.x
  - ESLint and Prettier code quality checks
  - Weekly security audits
  - Automated dependency updates via Dependabot

- **Comprehensive Error Handling**
  - New custom error classes: `AuthenticationError`, `NetworkError`, `RateLimitError`
  - Detailed error messages with actionable guidance
  - Proper error propagation through the MCP protocol
  - Sanitized error messages to prevent information leakage

- **Retry Mechanism**
  - Exponential backoff for transient failures
  - Configurable retry attempts and delays
  - Smart retry logic that respects rate limits

- **Type System Enhancements**
  - Full TypeScript definitions for all tool parameters
  - Strict type checking in build process
  - Improved IDE autocomplete support

### Fixed

- **Tool Handler Registration**
  - Fixed dynamic tool loading failures
  - Corrected handler function naming inconsistencies
  - Improved error messages for missing tools

- **Input Validation**
  - Added comprehensive parameter validation
  - Fixed SQL injection vulnerabilities in user inputs
  - Improved date/time format validation

### Changed

- **Dependencies**
  - Minimum Node.js version now 18.0.0
  - Updated all development dependencies to latest stable versions
  - Removed deprecated packages

### Developer Experience

- **Testing Infrastructure**
  - Added Jest test framework with 80%+ coverage target
  - Unit tests for all utility functions
  - Integration tests for tool handlers

- **Documentation**
  - Added JSDoc comments for public APIs
  - Improved README with security best practices
  - Added CONTRIBUTING.md with development guidelines

## [1.0.0] - 2025-01-15

### 🎉 Initial Release

First stable release of the Productboard MCP Server with dynamic tool loading and comprehensive API coverage.

### Features

- **Dynamic Tool Loading**: Load only the tools you need, when you need them
- **119+ API Operations**: Complete coverage of Productboard's REST API
- **Category-Based Organization**: Tools organized into 15+ logical categories
- **Role-Based Profiles**: Pre-configured tool sets for different user types
- **Multi-Workspace Support**: Manage multiple Productboard instances
- **Auto-Generated Tools**: Tools generated directly from OpenAPI spec
- **TypeScript Support**: Full type safety and IDE autocomplete
- **Docker Support**: Ready-to-use Docker configuration

### Tool Categories

- Features (22 tools)
- Components (3 tools)
- Products (3 tools)
- Releases (5 tools)
- Release Groups (4 tools)
- Notes (15 tools)
- Companies (5 tools)
- Users (2 tools)
- Companies & Users (18 tools)
- Objectives (11 tools)
- Key Results (5 tools)
- Initiatives (11 tools)
- Custom Fields (6 tools)
- Webhooks (4 tools)
- Plugin Integrations (10 tools)
- Jira Integrations (4 tools)

### Performance

- Startup time: ~50ms (manifest only)
- First tool call: ~100ms (includes dynamic import)
- Subsequent calls: <10ms (cached handler)
- Memory usage: ~20MB base + 1-2MB per loaded category

[1.0.0]: https://github.com/cfdude/productboard-mcp/releases/tag/v1.0.0
[1.1.0]: https://github.com/cfdude/productboard-mcp/compare/v1.0.0...v1.1.0
[1.1.1]: https://github.com/cfdude/productboard-mcp/compare/v1.1.0...v1.1.1
[1.2.0]: https://github.com/cfdude/productboard-mcp/compare/v1.1.1...v1.2.0<|MERGE_RESOLUTION|>--- conflicted
+++ resolved
@@ -6,6 +6,8 @@
 and this project adheres to [Semantic Versioning](https://semver.org/spec/v2.0.0.html).
 
 ## [Unreleased]
+
+## [1.5.1] - 2025-07-29
 
 ### Added
 
@@ -15,52 +17,6 @@
   - Automatic dropdown value resolution (e.g., "Large" → internal option ID)
   - Intelligent error handling with field name suggestions for typos
   - Field categorization and validation for different custom field types
-<<<<<<< HEAD
-
-### Fixed
-
-- **MCP Documentation Generation**
-  - Fixed documentation provider to properly merge manual and generated documentation
-  - Resolved issue where custom fields documentation was not accessible through MCP resources
-  - Enhanced documentation system for AI model discoverability
-
-## [1.5.0] - 2025-01-27
-
-### Added
-
-- **Timeframe Duration Filtering System**
-  - Added `timeframeDuration`, `timeframeDurationMin`, and `timeframeDurationMax` parameters to `get_features` tool
-  - Standardized duration format ('2w3d', '1m', '4w') with 1w-12m range validation
-  - Implemented client-side filtering for features based on calculated timeframe duration
-  - Added calculated `timeframeDuration` field to feature responses when timeframe data exists
-  - Enhanced search field mappings to support timeframe duration fields for future search tool integration
-  - Comprehensive duration calculation functions with proper date handling and validation
-  - Enables efficient T-shirt sizing workflows for feature categorization
-
-### Fixed
-
-- Parent relationship filtering now properly uses only supported API parameters (`parent.id`)
-- Removed unsupported nested parent filters (`parent.product.id`, `parent.component.id`) to prevent 0-result issues
-- Enhanced `update_feature` tool with component reassignment support via `componentId`, `productId`, and `parentId` parameters
-- Fixed MCP resource documentation accessibility by changing DocumentationProvider to synchronous initialization
-
-## [1.4.0] - 2025-01-25
-
-### Added
-
-- **Multi-Entity Search Support**
-  - Enhanced search tool to accept array of entity types for simultaneous searching
-  - Added support for searching multiple entity types in a single request (e.g., `["products", "components", "features"]`)
-  - Results include `_entityType` field to distinguish items from different entity types
-  - Added validation to ensure filters and output fields are valid for at least one entity type
-  - Improved performance by executing searches in parallel for multiple entity types
-  - Added comprehensive test coverage for multi-entity search functionality
-  - Added MCP protocol compatibility for stringified arrays
-  - Updated documentation with examples and usage guidelines
-
-## [1.3.2] - 2025-01-23
-=======
->>>>>>> b3d1fa26
 
 ### Fixed
 
