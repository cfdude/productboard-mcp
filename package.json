--- conflicted
+++ resolved
@@ -1,10 +1,6 @@
 {
   "name": "@the_cfdude/productboard-mcp",
-<<<<<<< HEAD
   "version": "1.2.0",
-=======
-  "version": "1.1.0",
->>>>>>> f1578f71
   "description": "Model Context Protocol server for Productboard REST API with dynamic tool loading",
   "type": "module",
   "bin": {
@@ -52,31 +48,54 @@
     "eslint-config-prettier": "^10.1.5",
     "eslint-plugin-prettier": "^5.5.1",
     "jest": "^29.7.0",
-    "prettier": "^3.6.2",
+    "prettier": "^3.3.3",
     "ts-jest": "^29.1.2",
-    "tsx": "^4.20.3",
+    "tsx": "^4.7.1",
     "typescript": "^5.3.3"
+  },
+  "jest": {
+    "preset": "ts-jest",
+    "testEnvironment": "node",
+    "extensionlessModuleResolvers": true,
+    "testMatch": [
+      "**/__tests__/**/*.test.ts"
+    ],
+    "transform": {
+      "^.+\\.ts$": "ts-jest"
+    },
+    "moduleNameMapper": {
+      "^(\\.{1,2}/.*)\\.js$": "$1"
+    },
+    "transformIgnorePatterns": [
+      "node_modules/(?!(@modelcontextprotocol)/)"
+    ],
+    "collectCoverageFrom": [
+      "src/**/*.ts",
+      "!src/**/*.d.ts",
+      "!src/__tests__/**/*"
+    ]
   },
   "keywords": [
     "mcp",
+    "model-context-protocol",
     "productboard",
-    "model-context-protocol",
     "api",
+    "cli",
+    "product-management",
     "dynamic-loading",
-    "product-management",
-    "customer-feedback"
+    "typescript"
   ],
+  "author": "ProductBoard MCP Contributors",
+  "license": "MIT",
+  "homepage": "https://github.com/cfdude/productboard-mcp",
   "repository": {
     "type": "git",
-    "url": "git+https://github.com/cfdude/productboard-mcp.git"
+    "url": "https://github.com/cfdude/productboard-mcp.git"
   },
   "bugs": {
     "url": "https://github.com/cfdude/productboard-mcp/issues"
   },
-  "homepage": "https://github.com/cfdude/productboard-mcp#readme",
   "engines": {
     "node": ">=18.0.0"
-  },
-  "author": "Productboard MCP Contributors",
-  "license": "MIT"
+  }
 }