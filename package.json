--- conflicted
+++ resolved
@@ -1,10 +1,6 @@
 {
   "name": "@the_cfdude/productboard-mcp",
-<<<<<<< HEAD
   "version": "1.3.1",
-=======
-  "version": "1.3.0",
->>>>>>> ad003205
   "description": "Model Context Protocol server for Productboard REST API with dynamic tool loading",
   "type": "module",
   "bin": {
@@ -23,11 +19,7 @@
     "tsconfig.json"
   ],
   "scripts": {
-<<<<<<< HEAD
-    "prebuild": "npm run extract-docs",
-=======
     "prebuild": "npm run generate-all && npm run extract-docs",
->>>>>>> ad003205
     "build": "tsc && node scripts/post-build.js && node -e \"require('fs').chmodSync('build/index.js', '755')\"",
     "prepare": "husky",
     "postinstall": "npm run generate-manifest",
