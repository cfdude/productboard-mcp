--- conflicted
+++ resolved
@@ -1,10 +1,6 @@
 /**
  * Auto-generated tool documentation
-<<<<<<< HEAD
- * Generated: 2025-08-07T23:41:53.440Z
-=======
  * Generated: 2025-08-08T02:30:00.000Z
->>>>>>> 15145c07
  */
 import type { ToolDocumentation } from '../src/documentation/tool-documentation.js';
 
