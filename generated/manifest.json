{
  "version": "1.0.0",
<<<<<<< HEAD
  "generated": "2025-07-21T22:32:47.398Z",
=======
  "generated": "2025-07-21T20:03:36.868Z",
>>>>>>> ad003205
  "categories": {
    "notes": {
      "displayName": "Notes",
      "description": "notes management",
<<<<<<< HEAD
      "tools": ["create_note", "get_notes", "get_note", "update_note", "delete_note", "bulk_add_note_followers", "remove_note_follower", "list_tags", "create_note_tag", "delete_note_tag", "list_links", "create_link", "list_feedback_form_configurations", "get_feedback_form_configuration", "submit_feedback_form"]
=======
      "tools": ["productboard_create_note", "productboard_get_notes", "productboard_get_note", "productboard_update_note", "productboard_delete_note", "productboard_bulk_add_note_followers", "productboard_remove_note_follower", "productboard_list_tags", "productboard_create_note_tag", "productboard_delete_note_tag", "productboard_list_links", "productboard_create_link", "productboard_list_feedback_form_configurations", "productboard_get_feedback_form_configuration", "productboard_submit_feedback_form"]
>>>>>>> ad003205
    },
    "followers": {
      "displayName": "Followers",
      "description": "followers management",
      "tools": []
    },
    "companies": {
      "displayName": "Companies",
      "description": "companies management",
      "tools": []
    },
    "features": {
      "displayName": "Features",
      "description": "features management",
      "tools": []
    },
    "components": {
      "displayName": "Components",
      "description": "components management",
      "tools": []
    },
    "products": {
      "displayName": "Products",
      "description": "products management",
      "tools": []
    },
    "statuses": {
      "displayName": "Feature statuses",
      "description": "statuses management",
      "tools": []
    },
    "hierarchyentitiescustomfields": {
      "displayName": "Hierarchy Entity Custom Fields",
      "description": "This API allows manipulation of *custom fields*. You can imagine a custom field as a column on Productboard Feature Board. It has a `name`, `description` and `type` (text, number, dropdown and member). The dropdown custom field also specifies a list of options. This API lets you list custom fields definitions.\n",
      "tools": []
    },
    "hierarchyentitiescustomfieldsvalues": {
      "displayName": "Hierarchy Entity Custom Fields Values",
      "description": "This API allows manipulation of *custom fields values* for features, components and products. A custom field value is a value that is assigned for a given hierarchy entity and a given custom field. If you imagine Productboard Feature Board as a table, the custom field value is the value in the cell specified by a hierarchy entity (row) and a custom field (column). The custom field value doesn't have ID on its own, you can address it by specifying the IDs of hierarchy entity and custom field it belongs to. \n\nIt is possible to register a webhook for `hierarchy-entity.custom-field-value.updated` event to get notified about custom field values changes.\n",
      "tools": []
    },
    "webhooks": {
      "displayName": "Webhooks",
      "description": "## Getting started\n\nThe following steps are necessary to be able to successfully receive the webhook notifications.\n\n- Subscribe to an event type you are interested in and define URL where your system will be listening for the notifications.\n  - Part of the subscription process is an active probe for basic verification of the destination URL.\n- Handle and confirm incoming webhook notifications.\n  - Use entity ID or URL that are present in the notification to query the latest state of that entity from Productboard.\n  - Full authentication is required to get the sensitive customer data the same as during any other API request.\n- (Optional) Delete the subscription if you are no longer interested in these notifications.\n\n\n## Tips & tricks\n\nThe first steps with webhooks may be quite tricky due to the requirement of a public IP address, valid HTTPS certificate and validating the subscription probe. You can use a free service like https://webhook.site/ for testing the incoming requests. This service also allows you to define a default response for all incoming requests which is handy to successfully pass the subscription probe. Just click the `Edit` button at the top right of the screen and enter `$request.query.validationtoken$` as the response body (lower case `t` in `validationtoken` is correct).\n\nAn alternative may be https://ngrok.com/ which offers a public URL/IP with a valid HTTPS certificate. It is able to route all incoming requests to your machine in a private network which is really handy during development.\n\n**In any case, be very careful about data security when using such publicly accessible services. Always send there only artificial data for development and testing - you never know, who will be able to access them.**\n\n\n## Firewall\n\nPlease whitelist the following static IP addresses with port 443 on your firewall to be able to receive webhook notifications from the Productboard infrastructure.\n\n- 100.25.97.81\n- 35.174.223.66\n- 52.6.23.216\n\n## Notification delivery\n\nOnce a webhook-triggering event occurs, a task is scheduled for immediate execution to deliver the corresponding notification. Once picked by the notification delivery system, the task is executed, sending a HTTP request to the target URL.\n\n### Error handling\n\nThere are things that can go wrong even before a request reaches its destination (e.g. DNS resolution error, sudden network failure, etc.) and even if it does, the target system may not always be able to correctly process the request. This is why the notification delivery system is built to handle these failures.\n\nOur implementation of the webhook notification sender follows the best practices defined by [RestHooks](https://resthooks.org/docs/retries/) and uses response status as the primary metric for determining whether a request has been successful or not.\n- `200`, `201`, `204` and other `2XX` codes: The request is considered successful and the notification is considered as delivered, no retry is needed.\n- Any other response status or error (such as connection error, timeout, etc.) is handled as an unsuccessful delivery attempt and the task is rescheduled for later.\n\nPlease note that we __do not__ follow redirects and as such any response status in the `3XX` range is understood as a failure. To avoid any potential issues, make sure to use the actual URL of your endpoint when subscribing for webhook notifications.\n\n### Retries\n\nIf a notification delivery task fails, it gets rescheduled for later. We use an exponential backoff strategy to determine how long to wait before attempting the delivery again. The table below shows the wait interval for each failed delivery attempt:\n\n| No. of failed attempts | Next wait time |\n|------------------------|----------------|\n| 1                      | 1 m            |\n| 2                      | 3 m            |\n| 3                      | 9 m            |\n| 4                      | 27 m           |\n| 5                      | 1.35 h         |\n| 6                      | 4.05 h         |\n| 7                      | 12.15 h        |\n| 8                      | 36.45 h        |\n\nIf the delivery fails more than eight times in a row, the task will be removed and the notification will be lost.\n\n## Response Structure\n\nThe response structure for webhooks follows a standard format, but for specific events, additional custom fields are included. Here, we outline the general structure and highlight examples of customized response structures for specific events.\n\n### Standard Response Structure\n\nThe standard webhook response structure includes the following fields:\n  \n  | Field      | Type   |  Description                                           | Always Included |\n  |------------|--------|--------------------------------------------------------|-----------------|\n  | id         | uuid   | The id of the resource that triggered the webhook.     | No              | \n  | eventType  | enum   | The type of event that triggered the webhook.          | Yes             |\n  | link       | object | A JSON object including a link to the relevant target. | Yes             |\n\nExample:\n```\n{\n  \"id\": \"00000000-0000-0000-0000-000000000000\",\n  \"eventType\": \"feature.created\",\n  \"link\": {\n    \"target\": \"https://api.productboard.com/features/00000000-0000-0000-0000-000000000000\",\n  }\n}\n```\n\n### Customized Response Structure\n\nFor specific events, we include additional fields in the webhook response to provide more context and relevant data. Each event with a customized response is listed below with the additional custom fields that are included in its response.\n\n#### `feature.updated` Additional Fields\n\n  | Field              | Type             | Description                                           | Always Included |\n  |--------------------|------------------|-------------------------------------------------------|-----------------|\n  | updatedAttributes  | array of strings | The field names on the resource that were updated.    | Yes             |\n\nExample:\n```\n{\n  \"id\": \"00000000-0000-0000-0000-000000000000\",\n  \"eventType\": \"feature.updated\",\n  \"link\": {\n    \"target\": \"https://api.productboard.com/features/00000000-0000-0000-0000-000000000000\",\n  },\n  \"updatedAttributes\": [\n    \"status\"\n  ]\n}\n```\n",
<<<<<<< HEAD
      "tools": ["post_webhook", "get_webhooks", "get_webhook", "delete_webhook"]
=======
      "tools": ["productboard_post_webhook", "productboard_get_webhooks", "productboard_get_webhook", "productboard_delete_webhook"]
>>>>>>> ad003205
    },
    "pluginintegrations": {
      "displayName": "Plugin integrations",
      "description": "Plugin integrations allow you to add a column to the Productboard Features board which allow for integrations with third-party system. A typical use case is the pushing of features to a ticketing system like Jira. This API is to be used for systems or use cases which are not natively supported by Productboard. A typical flow is as follows:\n1. A POST request is sent to `/plugin-integrations` which will create a new integration/task column in Productboard.  When making the request, you should specify `data.action.url` as the endpoint that will be called when a user clicks on the \"Push button\" on the new integration column. This endpoint must be a service that is publically accessible that can handle HTTP requests. \n2. When the \"Push button\" is clicked, a POST request is sent to the endpoint specified in the previous step. Productboard data is sent to your service which then sends it to the third-party system you would like to integrate with. Generally, the third-party system will respond with data that your service can then return to Productboard.\n3. Your service can take data from the third-party system and make a PUT request to `/plugin-integrations/{id}/connections/{featureId}` to update the status, link, and color of the Push button. This state is called Connection.\n4. The third-party system can change the Connection later using the Plugin Integration Connections API.\n5. In the future we plan to support an unlinking flow from the Productboard UI. The unlinking flow will be similar to linking i.e. when the user clicks on the Unlink button, the third-party system will be notified through the endpoint specified in the Plugin integration.\n\n### Sample workflow of a plugin integration between Productboard and GitLab:\n![sample integration flow](img/sample-integration-flow.png)\n",
      "tools": []
    },
    "pluginintegrationconnections": {
      "displayName": "Plugin integration connections",
      "description": "Once a Plugin integration is set up, it can be used to interact with the configured 3rd party system. This interaction has a form of clicking a \"push button\" on a Features board. This, in general, notifies the 3rd party system about a user's intention to send feature data from Productboard to that system for processing. The most common use case for this is to bind Productboard feature to some other entity in another system (e.g. a GitLab issue). A result of this operation is what we call _Plugin integration connection_ and it represents a single link between Productboard feature and some other entity.\n\nThere are two ways of creating such a connection:\n  1. via Productboard UI by clicking a push button\n  2. via this API\n\nThe only difference between these two options is in who initiates the operation. The UI gives a Productboard user the ability to create a connection while on the other hand, the API gives the 3rd party system a way of creating a connection on its own.\n\nNote that while we call this thing a \"connection\", it _does not_ mean that every push action necessarily has to bind a feture to some other entity. A \"connection\" can represent whatever you see fit, as long as it makes sense in both Productboard and the other system.\n",
      "tools": []
    },
    "jiraintegrations": {
      "displayName": "Jira integrations",
      "description": "Jira integrations endpoint allows you to list all configured Jira integrations. Its main purpose is to allow the client to find Jira integration ID and then retrieve connections between Productboard features and Jira issues.\n",
      "tools": []
    },
    "jiraintegrationconnections": {
      "displayName": "Jira integration connections",
      "description": "A Jira integration connection represents a link between a Productboard feature and a Jira issue. Using this endpoint you can retrieve which Productboard features are linked with Jira.\n",
      "tools": []
    },
    "users": {
      "displayName": "Users",
      "description": "Users are individuals associated with notes on Productboard. Users have five properties. These include names, emails, company, and external IDs. Each of these properties can be configured through the API.\nExternal IDs can be used as a unique identifier for users. This external ID should be the unique identifier you use to track these users across all systems.\nUsers are currently created through the notes API. The user API currently only supports updating users.\n",
      "tools": []
    },
    "releases": {
      "displayName": "Releases",
      "description": "Release indicates when some feature will be available. You can define releases around sequential numbers (e.g. R17, R18, R19), broader time horizons (e.g. January release, February release, March release), or relative timeframes (e.g. Now, Next, Later).\n\nIt is possible to register a webhook for `release.created`, `release.updated` and `release.deleted` events to get notified about changes.\n",
      "tools": []
    },
    "releasegroups": {
      "displayName": "Release groups",
      "description": "If you have multiple teams working out of the same productboard workspace, each using a different release schedule, you can manage each as a separate release group.\n\nYou can manage release groups only if you are on Scale or Enterprise plan and you have *Multiple release groups* enabled. If you're on Pro plan you can only read release groups.\n",
      "tools": []
    },
    "featurereleaseassignments": {
      "displayName": "Feature release assignments",
      "description": "This API allows manipulation of *feature release assignments*. A feature release assignment describes if a given feature is assigned to a given release. If you imagine Productboard Feature Board as a table, the feature release assignment is an intersection specified by a feature (row) and a release (column). A feature release assignment doesn't have ID on its own, you can address it by specifying the IDs of feature and release it belongs to.\n\nIt is possible to register a webhook for `feature-release-assignment.updated` events to get notified about changes.\n",
      "tools": []
    },
    "objectives": {
      "displayName": "Objectives",
      "description": "This API allows manipulation of *objectives*.\n",
<<<<<<< HEAD
      "tools": ["get_objectives", "create_objective", "get_objective", "update_objective", "delete_objective", "list_links_objective_to_features", "list_links_objective_to_initiatives", "create_objective_to_initiative_link", "delete_objective_to_initiative_link", "create_objective_to_feature_link", "delete_objective_to_feature_link"]
=======
      "tools": ["productboard_get_objectives", "productboard_create_objective", "productboard_get_objective", "productboard_update_objective", "productboard_delete_objective", "productboard_list_links_objective_to_features", "productboard_list_links_objective_to_initiatives", "productboard_create_objective_to_initiative_link", "productboard_delete_objective_to_initiative_link", "productboard_create_objective_to_feature_link", "productboard_delete_objective_to_feature_link"]
>>>>>>> ad003205
    },
    "keyresults": {
      "displayName": "Key Results",
      "description": "This API allows manipulation of *key results*.\n",
      "tools": []
    },
    "initiatives": {
      "displayName": "Initiatives",
      "description": "This API allows manipulation of *initiatives*.\n",
<<<<<<< HEAD
      "tools": ["get_initiatives", "create_initiative", "get_initiative", "update_initiative", "delete_initiative", "list_links_initiative_to_objectives", "list_links_initiative_to_features", "create_initiative_to_objective_link", "delete_initiative_to_objective_link", "create_initiative_to_feature_link", "delete_initiative_to_feature_link"]
=======
      "tools": ["productboard_get_initiatives", "productboard_create_initiative", "productboard_get_initiative", "productboard_update_initiative", "productboard_delete_initiative", "productboard_list_links_initiative_to_objectives", "productboard_list_links_initiative_to_features", "productboard_create_initiative_to_objective_link", "productboard_delete_initiative_to_objective_link", "productboard_create_initiative_to_feature_link", "productboard_delete_initiative_to_feature_link"]
>>>>>>> ad003205
    },
    "companies & users": {
      "displayName": "Companies & users",
      "description": "companies & users operations",
<<<<<<< HEAD
      "tools": ["create_company", "get_companies", "get_company", "update_company", "delete_company", "create_company_field", "list_company_fields", "get_company_field", "update_company_field", "delete_company_field", "get_company_field_value", "set_company_field_value", "delete_company_field_value", "get_users", "create_user", "get_user", "update_user", "delete_user"]
=======
      "tools": ["productboard_create_company", "productboard_get_companies", "productboard_get_company", "productboard_update_company", "productboard_delete_company", "productboard_create_company_field", "productboard_list_company_fields", "productboard_get_company_field", "productboard_update_company_field", "productboard_delete_company_field", "productboard_get_company_field_value", "productboard_set_company_field_value", "productboard_delete_company_field_value", "productboard_get_users", "productboard_create_user", "productboard_get_user", "productboard_update_user", "productboard_delete_user"]
>>>>>>> ad003205
    },
    "product hierarchy": {
      "displayName": "Product hierarchy",
      "description": "product hierarchy operations",
<<<<<<< HEAD
      "tools": ["create_feature", "get_features", "get_feature", "update_feature", "update_feature_deprecated", "delete_feature", "list_links_to_initiatives", "create_initiative_link", "delete_initiative_link", "list_links_to_objectives", "create_objective_link", "delete_objective_link", "create_component", "get_components", "get_component", "update_component", "update_component_deprecated", "get_products", "get_product", "update_product", "update_product_deprecated", "get_feature_statuses"]
=======
      "tools": ["productboard_create_feature", "productboard_get_features", "productboard_get_feature", "productboard_update_feature", "productboard_update_feature_deprecated", "productboard_delete_feature", "productboard_list_links_to_initiatives", "productboard_create_initiative_link", "productboard_delete_initiative_link", "productboard_list_links_to_objectives", "productboard_create_objective_link", "productboard_delete_objective_link", "productboard_create_component", "productboard_get_components", "productboard_get_component", "productboard_update_component", "productboard_update_component_deprecated", "productboard_get_products", "productboard_get_product", "productboard_update_product", "productboard_update_product_deprecated", "productboard_get_feature_statuses"]
>>>>>>> ad003205
    },
    "custom fields": {
      "displayName": "Custom fields",
      "description": "custom fields operations",
<<<<<<< HEAD
      "tools": ["get_custom_fields", "get_custom_fields_values", "get_custom_field", "get_custom_field_value", "set_custom_field_value", "delete_custom_field_value"]
=======
      "tools": ["productboard_get_custom_fields", "productboard_get_custom_fields_values", "productboard_get_custom_field", "productboard_get_custom_field_value", "productboard_set_custom_field_value", "productboard_delete_custom_field_value"]
>>>>>>> ad003205
    },
    "releases & release groups": {
      "displayName": "Releases & release groups",
      "description": "releases & release groups operations",
<<<<<<< HEAD
      "tools": ["create_release_group", "list_release_groups", "get_release_group", "update_release_group", "delete_release_group", "create_release", "list_releases", "get_release", "update_release", "delete_release", "list_feature_release_assignments", "get_feature_release_assignment", "update_feature_release_assignment"]
=======
      "tools": ["productboard_create_release_group", "productboard_list_release_groups", "productboard_get_release_group", "productboard_update_release_group", "productboard_delete_release_group", "productboard_create_release", "productboard_list_releases", "productboard_get_release", "productboard_update_release", "productboard_delete_release", "productboard_list_feature_release_assignments", "productboard_get_feature_release_assignment", "productboard_update_feature_release_assignment"]
>>>>>>> ad003205
    },
    "key results": {
      "displayName": "Key results",
      "description": "key results operations",
<<<<<<< HEAD
      "tools": ["get_key_results", "create_key_result", "get_key_result", "update_key_result", "delete_key_result"]
=======
      "tools": ["productboard_get_key_results", "productboard_create_key_result", "productboard_get_key_result", "productboard_update_key_result", "productboard_delete_key_result"]
>>>>>>> ad003205
    },
    "plugin integrations": {
      "displayName": "Plugin integrations",
      "description": "plugin integrations operations",
<<<<<<< HEAD
      "tools": ["post_plugin_integration", "get_plugin_integrations", "get_plugin_integration", "patch_plugin_integration", "put_plugin_integration", "delete_plugin_integration", "get_plugin_integration_connections", "get_plugin_integration_connection", "put_plugin_integration_connection", "delete_plugin_integration_connection"]
=======
      "tools": ["productboard_post_plugin_integration", "productboard_get_plugin_integrations", "productboard_get_plugin_integration", "productboard_patch_plugin_integration", "productboard_put_plugin_integration", "productboard_delete_plugin_integration", "productboard_get_plugin_integration_connections", "productboard_get_plugin_integration_connection", "productboard_put_plugin_integration_connection", "productboard_delete_plugin_integration_connection"]
>>>>>>> ad003205
    },
    "jira integrations": {
      "displayName": "Jira integrations",
      "description": "jira integrations operations",
<<<<<<< HEAD
      "tools": ["get_jira_integration", "get_jira_integrations", "get_jira_integration_connection", "get_jira_integration_connections"]
=======
      "tools": ["productboard_get_jira_integration", "productboard_get_jira_integrations", "productboard_get_jira_integration_connection", "productboard_get_jira_integration_connections"]
>>>>>>> ad003205
    }
  },
  "tools": {
    "create_note": {
      "category": "notes",
      "operation": "POST /notes",
      "description": "Create a note",
      "requiredParams": [],
      "optionalParams": [null, "Productboard-Partner-Id", "body", "instance", "workspaceId", "includeRaw"],
      "implementation": "tools/notes.js#create_note"
    },
    "get_notes": {
      "category": "notes",
      "operation": "GET /notes",
      "description": "List all notes",
      "requiredParams": [],
      "optionalParams": [null, "last", "dateFrom", "createdFrom", "dateTo", "createdTo", "updatedFrom", "updatedTo", "term", "featureId", "companyId", "ownerEmail", "source", "anyTag", "allTags", "pageLimit", "pageCursor", "instance", "workspaceId", "includeRaw"],
      "implementation": "tools/notes.js#getNotes"
    },
    "get_note": {
      "category": "notes",
      "operation": "GET /notes/{id}",
      "description": "Retrieve a note",
      "requiredParams": ["id"],
      "optionalParams": [null, null, "instance", "workspaceId", "includeRaw"],
      "implementation": "tools/notes.js#getNote"
    },
    "update_note": {
      "category": "notes",
      "operation": "PATCH /notes/{id}",
      "description": "Update a note",
      "requiredParams": ["id", "body"],
      "optionalParams": [null, null, "instance", "workspaceId", "includeRaw"],
      "implementation": "tools/notes.js#updateNote"
    },
    "delete_note": {
      "category": "notes",
      "operation": "DELETE /notes/{id}",
      "description": "Delete a note",
      "requiredParams": ["id"],
      "optionalParams": [null, null, "instance", "workspaceId", "includeRaw"],
      "implementation": "tools/notes.js#deleteNote"
    },
    "bulk_add_note_followers": {
      "category": "notes",
      "operation": "POST /notes/{noteId}/user-followers",
      "description": "Add followers to a note",
      "requiredParams": ["noteId"],
      "optionalParams": ["body", "instance", "workspaceId", "includeRaw"],
      "implementation": "tools/notes.js#bulkAddNoteFollowers"
    },
    "remove_note_follower": {
      "category": "notes",
      "operation": "DELETE /notes/{noteId}/user-followers/{email}",
      "description": "Remove a follower from a note",
      "requiredParams": ["noteId", "email"],
      "optionalParams": ["instance", "workspaceId", "includeRaw"],
      "implementation": "tools/notes.js#removeNoteFollower"
    },
    "list_tags": {
      "category": "notes",
      "operation": "GET /notes/{noteId}/tags",
      "description": "List tags",
      "requiredParams": ["noteId"],
      "optionalParams": ["instance", "workspaceId", "includeRaw"],
      "implementation": "tools/notes.js#listTags"
    },
    "create_note_tag": {
      "category": "notes",
      "operation": "POST /notes/{noteId}/tags/{tagName}",
      "description": "Create a tag",
      "requiredParams": ["noteId", "tagName"],
      "optionalParams": ["instance", "workspaceId", "includeRaw"],
      "implementation": "tools/notes.js#createNoteTag"
    },
    "delete_note_tag": {
      "category": "notes",
      "operation": "DELETE /notes/{noteId}/tags/{tagName}",
      "description": "Remove a tag from a note",
      "requiredParams": ["noteId", "tagName"],
      "optionalParams": ["instance", "workspaceId", "includeRaw"],
      "implementation": "tools/notes.js#deleteNoteTag"
    },
    "list_links": {
      "category": "notes",
      "operation": "GET /notes/{noteId}/links",
      "description": "List links",
      "requiredParams": ["noteId"],
      "optionalParams": [null, null, "instance", "workspaceId", "includeRaw"],
      "implementation": "tools/notes.js#listLinks"
    },
    "create_link": {
      "category": "notes",
      "operation": "POST /notes/{noteId}/links/{entityId}",
      "description": "Create a link",
      "requiredParams": ["noteId", "entityId"],
      "optionalParams": [null, null, "instance", "workspaceId", "includeRaw"],
      "implementation": "tools/notes.js#createLink"
    },
    "list_feedback_form_configurations": {
      "category": "notes",
      "operation": "GET /feedback-form-configurations",
      "description": "List all feedback form configurations",
      "requiredParams": [],
      "optionalParams": [null, "instance", "workspaceId", "includeRaw"],
      "implementation": "tools/notes.js#listFeedbackFormConfigurations"
    },
    "get_feedback_form_configuration": {
      "category": "notes",
      "operation": "GET /feedback-form-configurations/{id}",
      "description": "Retrieve a feedback form configuration",
      "requiredParams": ["id"],
      "optionalParams": [null, null, "instance", "workspaceId", "includeRaw"],
      "implementation": "tools/notes.js#getFeedbackFormConfiguration"
    },
    "submit_feedback_form": {
      "category": "notes",
      "operation": "POST /feedback-forms",
      "description": "Submit a feedback form",
      "requiredParams": [],
      "optionalParams": [null, "body", "instance", "workspaceId", "includeRaw"],
      "implementation": "tools/notes.js#submitFeedbackForm"
    },
    "create_company": {
      "category": "companies & users",
      "operation": "POST /companies",
      "description": "Create a company",
      "requiredParams": [],
      "optionalParams": [null, "Productboard-Partner-Id", "body", "instance", "workspaceId", "includeRaw"],
      "implementation": "tools/companies & users.js#createCompany"
    },
    "get_companies": {
      "category": "companies & users",
      "operation": "GET /companies",
      "description": "List all companies",
      "requiredParams": [],
      "optionalParams": [null, "pageLimit", "pageOffset", "term", "hasNotes", "featureId", "instance", "workspaceId", "includeRaw"],
      "implementation": "tools/companies & users.js#getCompanies"
    },
    "get_company": {
      "category": "companies & users",
      "operation": "GET /companies/{id}",
      "description": "Retrieve company",
      "requiredParams": ["id"],
      "optionalParams": [null, null, "instance", "workspaceId", "includeRaw"],
      "implementation": "tools/companies & users.js#getCompany"
    },
    "update_company": {
      "category": "companies & users",
      "operation": "PATCH /companies/{id}",
      "description": "Update a company",
      "requiredParams": ["id", "body"],
      "optionalParams": [null, null, "instance", "workspaceId", "includeRaw"],
      "implementation": "tools/companies & users.js#updateCompany"
    },
    "delete_company": {
      "category": "companies & users",
      "operation": "DELETE /companies/{id}",
      "description": "Delete a company",
      "requiredParams": ["id"],
      "optionalParams": [null, null, "instance", "workspaceId", "includeRaw"],
      "implementation": "tools/companies & users.js#deleteCompany"
    },
    "create_company_field": {
      "category": "companies & users",
      "operation": "POST /companies/custom-fields",
      "description": "Create a company field",
      "requiredParams": ["body"],
      "optionalParams": [null, "instance", "workspaceId", "includeRaw"],
      "implementation": "tools/companies & users.js#createCompanyField"
    },
    "list_company_fields": {
      "category": "companies & users",
      "operation": "GET /companies/custom-fields",
      "description": "Retrieve company fields",
      "requiredParams": [],
      "optionalParams": [null, "instance", "workspaceId", "includeRaw"],
      "implementation": "tools/companies & users.js#listCompanyFields"
    },
    "get_company_field": {
      "category": "companies & users",
      "operation": "GET /companies/custom-fields/{id}",
      "description": "Retrieve a company field",
      "requiredParams": ["id"],
      "optionalParams": [null, null, "instance", "workspaceId", "includeRaw"],
      "implementation": "tools/companies & users.js#getCompanyField"
    },
    "update_company_field": {
      "category": "companies & users",
      "operation": "PATCH /companies/custom-fields/{id}",
      "description": "Update a company field",
      "requiredParams": ["id", "body"],
      "optionalParams": [null, null, "instance", "workspaceId", "includeRaw"],
      "implementation": "tools/companies & users.js#updateCompanyField"
    },
    "delete_company_field": {
      "category": "companies & users",
      "operation": "DELETE /companies/custom-fields/{id}",
      "description": "Delete a company field",
      "requiredParams": ["id"],
      "optionalParams": [null, null, "instance", "workspaceId", "includeRaw"],
      "implementation": "tools/companies & users.js#deleteCompanyField"
    },
    "get_company_field_value": {
      "category": "companies & users",
      "operation": "GET /companies/{companyId}/custom-fields/{companyCustomFieldId}/value",
      "description": "Retrieve company field value",
      "requiredParams": ["companyId", "companyCustomFieldId"],
      "optionalParams": [null, null, null, "instance", "workspaceId", "includeRaw"],
      "implementation": "tools/companies & users.js#getCompanyFieldValue"
    },
    "set_company_field_value": {
      "category": "companies & users",
      "operation": "PUT /companies/{companyId}/custom-fields/{companyCustomFieldId}/value",
      "description": "Sets company field value",
      "requiredParams": ["companyId", "companyCustomFieldId", "body"],
      "optionalParams": [null, null, null, "instance", "workspaceId", "includeRaw"],
      "implementation": "tools/companies & users.js#setCompanyFieldValue"
    },
    "delete_company_field_value": {
      "category": "companies & users",
      "operation": "DELETE /companies/{companyId}/custom-fields/{companyCustomFieldId}/value",
      "description": "Delete company field value",
      "requiredParams": ["companyId", "companyCustomFieldId"],
      "optionalParams": [null, null, null, "instance", "workspaceId", "includeRaw"],
      "implementation": "tools/companies & users.js#deleteCompanyFieldValue"
    },
    "get_users": {
      "category": "companies & users",
      "operation": "GET /users",
      "description": "List all users",
      "requiredParams": [],
      "optionalParams": [null, "instance", "workspaceId", "includeRaw"],
      "implementation": "tools/companies & users.js#getUsers"
    },
    "create_user": {
      "category": "companies & users",
      "operation": "POST /users",
      "description": "Create a user",
      "requiredParams": ["body"],
      "optionalParams": [null, "instance", "workspaceId", "includeRaw"],
      "implementation": "tools/companies & users.js#createUser"
    },
    "get_user": {
      "category": "companies & users",
      "operation": "GET /users/{id}",
      "description": "Retrieve a user",
      "requiredParams": ["id"],
      "optionalParams": [null, null, "instance", "workspaceId", "includeRaw"],
      "implementation": "tools/companies & users.js#getUser"
    },
    "update_user": {
      "category": "companies & users",
      "operation": "PATCH /users/{id}",
      "description": "Update a user",
      "requiredParams": ["id", "body"],
      "optionalParams": [null, null, "instance", "workspaceId", "includeRaw"],
      "implementation": "tools/companies & users.js#updateUser"
    },
    "delete_user": {
      "category": "companies & users",
      "operation": "DELETE /users/{id}",
      "description": "Delete a user",
      "requiredParams": ["id"],
      "optionalParams": [null, null, "instance", "workspaceId", "includeRaw"],
      "implementation": "tools/companies & users.js#deleteUser"
    },
    "create_feature": {
      "category": "product hierarchy",
      "operation": "POST /features",
      "description": "Create a feature",
      "requiredParams": ["body"],
      "optionalParams": [null, "instance", "workspaceId", "includeRaw"],
      "implementation": "tools/product hierarchy.js#createFeature"
    },
    "get_features": {
      "category": "product hierarchy",
      "operation": "GET /features",
      "description": "List all features",
      "requiredParams": [],
      "optionalParams": [null, "status.id", "status.name", "parent.id", "archived", "owner.email", "note.id", "instance", "workspaceId", "includeRaw"],
      "implementation": "tools/product hierarchy.js#getFeatures"
    },
    "get_feature": {
      "category": "product hierarchy",
      "operation": "GET /features/{id}",
      "description": "Retrieve a feature",
      "requiredParams": ["id"],
      "optionalParams": [null, null, "instance", "workspaceId", "includeRaw"],
      "implementation": "tools/product hierarchy.js#getFeature"
    },
    "update_feature": {
      "category": "product hierarchy",
      "operation": "PATCH /features/{id}",
      "description": "Update a feature",
      "requiredParams": ["id", "body"],
      "optionalParams": [null, null, "instance", "workspaceId", "includeRaw"],
      "implementation": "tools/product hierarchy.js#updateFeature"
    },
    "update_feature_deprecated": {
      "category": "product hierarchy",
      "operation": "PUT /features/{id}",
      "description": "Update a feature",
      "requiredParams": ["id", "body"],
      "optionalParams": [null, null, "instance", "workspaceId", "includeRaw"],
      "implementation": "tools/product hierarchy.js#updateFeatureDeprecated"
    },
    "delete_feature": {
      "category": "product hierarchy",
      "operation": "DELETE /features/{id}",
      "description": "Delete a feature",
      "requiredParams": ["id"],
      "optionalParams": [null, null, "instance", "workspaceId", "includeRaw"],
      "implementation": "tools/product hierarchy.js#deleteFeature"
    },
    "list_links_to_initiatives": {
      "category": "product hierarchy",
      "operation": "GET /features/{id}/links/initiatives",
      "description": "List initiatives linked to a specific feature",
      "requiredParams": ["id"],
      "optionalParams": [null, null, "instance", "workspaceId", "includeRaw"],
      "implementation": "tools/product hierarchy.js#listLinksToInitiatives"
    },
    "create_initiative_link": {
      "category": "product hierarchy",
      "operation": "POST /features/{id}/links/initiatives/{initiativeId}",
      "description": "Create a new link between a feature and an initiative",
      "requiredParams": ["id", "initiativeId"],
      "optionalParams": [null, null, "instance", "workspaceId", "includeRaw"],
      "implementation": "tools/product hierarchy.js#createInitiativeLink"
    },
    "delete_initiative_link": {
      "category": "product hierarchy",
      "operation": "DELETE /features/{id}/links/initiatives/{initiativeId}",
      "description": "Delete a link between a feature and an initiative",
      "requiredParams": ["id", "initiativeId"],
      "optionalParams": [null, null, "instance", "workspaceId", "includeRaw"],
      "implementation": "tools/product hierarchy.js#deleteInitiativeLink"
    },
    "list_links_to_objectives": {
      "category": "product hierarchy",
      "operation": "GET /features/{id}/links/objectives",
      "description": "List objectives linked to a specific feature",
      "requiredParams": ["id"],
      "optionalParams": [null, null, "instance", "workspaceId", "includeRaw"],
      "implementation": "tools/product hierarchy.js#listLinksToObjectives"
    },
    "create_objective_link": {
      "category": "product hierarchy",
      "operation": "POST /features/{id}/links/objectives/{objectiveId}",
      "description": "Create a new link between a feature and an objective",
      "requiredParams": ["id", "objectiveId"],
      "optionalParams": [null, null, "instance", "workspaceId", "includeRaw"],
      "implementation": "tools/product hierarchy.js#createObjectiveLink"
    },
    "delete_objective_link": {
      "category": "product hierarchy",
      "operation": "DELETE /features/{id}/links/objectives/{objectiveId}",
      "description": "Delete a link between a feature and an objective",
      "requiredParams": ["id", "objectiveId"],
      "optionalParams": [null, null, "instance", "workspaceId", "includeRaw"],
      "implementation": "tools/product hierarchy.js#deleteObjectiveLink"
    },
    "create_component": {
      "category": "product hierarchy",
      "operation": "POST /components",
      "description": "Create a component",
      "requiredParams": ["body"],
      "optionalParams": [null, "instance", "workspaceId", "includeRaw"],
      "implementation": "tools/product hierarchy.js#createComponent"
    },
    "get_components": {
      "category": "product hierarchy",
      "operation": "GET /components",
      "description": "List all components",
      "requiredParams": [],
      "optionalParams": [null, "instance", "workspaceId", "includeRaw"],
      "implementation": "tools/product hierarchy.js#getComponents"
    },
    "get_component": {
      "category": "product hierarchy",
      "operation": "GET /components/{id}",
      "description": "Retrieve a component",
      "requiredParams": ["id"],
      "optionalParams": [null, null, "instance", "workspaceId", "includeRaw"],
      "implementation": "tools/product hierarchy.js#getComponent"
    },
    "update_component": {
      "category": "product hierarchy",
      "operation": "PATCH /components/{id}",
      "description": "Update a component",
      "requiredParams": ["id", "body"],
      "optionalParams": [null, null, "instance", "workspaceId", "includeRaw"],
      "implementation": "tools/product hierarchy.js#updateComponent"
    },
    "update_component_deprecated": {
      "category": "product hierarchy",
      "operation": "PUT /components/{id}",
      "description": "Update a component",
      "requiredParams": ["id", "body"],
      "optionalParams": [null, null, "instance", "workspaceId", "includeRaw"],
      "implementation": "tools/product hierarchy.js#updateComponentDeprecated"
    },
    "get_products": {
      "category": "product hierarchy",
      "operation": "GET /products",
      "description": "List all products",
      "requiredParams": [],
      "optionalParams": [null, "instance", "workspaceId", "includeRaw"],
      "implementation": "tools/product hierarchy.js#getProducts"
    },
    "get_product": {
      "category": "product hierarchy",
      "operation": "GET /products/{id}",
      "description": "Retrieve a product",
      "requiredParams": ["id"],
      "optionalParams": [null, null, "instance", "workspaceId", "includeRaw"],
      "implementation": "tools/product hierarchy.js#getProduct"
    },
    "update_product": {
      "category": "product hierarchy",
      "operation": "PATCH /products/{id}",
      "description": "Update a product",
      "requiredParams": ["id", "body"],
      "optionalParams": [null, null, "instance", "workspaceId", "includeRaw"],
      "implementation": "tools/product hierarchy.js#updateProduct"
    },
    "update_product_deprecated": {
      "category": "product hierarchy",
      "operation": "PUT /products/{id}",
      "description": "Update a product",
      "requiredParams": ["id", "body"],
      "optionalParams": [null, null, "instance", "workspaceId", "includeRaw"],
      "implementation": "tools/product hierarchy.js#updateProductDeprecated"
    },
    "get_feature_statuses": {
      "category": "product hierarchy",
      "operation": "GET /feature-statuses",
      "description": "List all feature statuses",
      "requiredParams": [],
      "optionalParams": [null, "instance", "workspaceId", "includeRaw"],
      "implementation": "tools/product hierarchy.js#getFeatureStatuses"
    },
    "get_custom_fields": {
      "category": "custom fields",
      "operation": "GET /hierarchy-entities/custom-fields",
      "description": "List all custom fields",
      "requiredParams": ["type"],
      "optionalParams": [null, "instance", "workspaceId", "includeRaw"],
      "implementation": "tools/custom fields.js#getCustomFields"
    },
    "get_custom_fields_values": {
      "category": "custom fields",
      "operation": "GET /hierarchy-entities/custom-fields-values",
      "description": "List all custom fields' values",
      "requiredParams": [],
      "optionalParams": ["type", "customField.id", "hierarchyEntity.id", null, "instance", "workspaceId", "includeRaw"],
      "implementation": "tools/custom fields.js#getCustomFieldsValues"
    },
    "get_custom_field": {
      "category": "custom fields",
      "operation": "GET /hierarchy-entities/custom-fields/{id}",
      "description": "Retrieve a custom field",
      "requiredParams": ["id"],
      "optionalParams": [null, null, "instance", "workspaceId", "includeRaw"],
      "implementation": "tools/custom fields.js#getCustomField"
    },
    "get_custom_field_value": {
      "category": "custom fields",
      "operation": "GET /hierarchy-entities/custom-fields-values/value",
      "description": "Retrieve a custom field's value",
      "requiredParams": ["customField.id", "hierarchyEntity.id"],
      "optionalParams": [null, "instance", "workspaceId", "includeRaw"],
      "implementation": "tools/custom fields.js#getCustomFieldValue"
    },
    "set_custom_field_value": {
      "category": "custom fields",
      "operation": "PUT /hierarchy-entities/custom-fields-values/value",
      "description": "Set value of a custom field for a given hierarchy entity",
      "requiredParams": ["customField.id", "hierarchyEntity.id", "body"],
      "optionalParams": [null, "instance", "workspaceId", "includeRaw"],
      "implementation": "tools/custom fields.js#setCustomFieldValue"
    },
    "delete_custom_field_value": {
      "category": "custom fields",
      "operation": "DELETE /hierarchy-entities/custom-fields-values/value",
      "description": "Delete value of a custom field for a given hierarchy entity",
      "requiredParams": ["customField.id", "hierarchyEntity.id"],
      "optionalParams": [null, "instance", "workspaceId", "includeRaw"],
      "implementation": "tools/custom fields.js#deleteCustomFieldValue"
    },
    "create_release_group": {
      "category": "releases & release groups",
      "operation": "POST /release-groups",
      "description": "Create a release group",
      "requiredParams": ["body"],
      "optionalParams": [null, "instance", "workspaceId", "includeRaw"],
      "implementation": "tools/releases & release groups.js#createReleaseGroup"
    },
    "list_release_groups": {
      "category": "releases & release groups",
      "operation": "GET /release-groups",
      "description": "List all release groups",
      "requiredParams": [],
      "optionalParams": [null, "instance", "workspaceId", "includeRaw"],
      "implementation": "tools/releases & release groups.js#listReleaseGroups"
    },
    "get_release_group": {
      "category": "releases & release groups",
      "operation": "GET /release-groups/{id}",
      "description": "Retrieve a release group",
      "requiredParams": ["id"],
      "optionalParams": [null, null, "instance", "workspaceId", "includeRaw"],
      "implementation": "tools/releases & release groups.js#getReleaseGroup"
    },
    "update_release_group": {
      "category": "releases & release groups",
      "operation": "PATCH /release-groups/{id}",
      "description": "Update a release group",
      "requiredParams": ["id", "body"],
      "optionalParams": [null, null, "instance", "workspaceId", "includeRaw"],
      "implementation": "tools/releases & release groups.js#updateReleaseGroup"
    },
    "delete_release_group": {
      "category": "releases & release groups",
      "operation": "DELETE /release-groups/{id}",
      "description": "Delete a release group",
      "requiredParams": ["id"],
      "optionalParams": [null, null, "instance", "workspaceId", "includeRaw"],
      "implementation": "tools/releases & release groups.js#deleteReleaseGroup"
    },
    "create_release": {
      "category": "releases & release groups",
      "operation": "POST /releases",
      "description": "Create a release",
      "requiredParams": ["body"],
      "optionalParams": [null, "instance", "workspaceId", "includeRaw"],
      "implementation": "tools/releases & release groups.js#createRelease"
    },
    "list_releases": {
      "category": "releases & release groups",
      "operation": "GET /releases",
      "description": "List all releases",
      "requiredParams": [],
      "optionalParams": [null, "releaseGroup.id", "instance", "workspaceId", "includeRaw"],
      "implementation": "tools/releases & release groups.js#listReleases"
    },
    "get_release": {
      "category": "releases & release groups",
      "operation": "GET /releases/{id}",
      "description": "Retrieve a release",
      "requiredParams": ["id"],
      "optionalParams": [null, null, "instance", "workspaceId", "includeRaw"],
      "implementation": "tools/releases & release groups.js#getRelease"
    },
    "update_release": {
      "category": "releases & release groups",
      "operation": "PATCH /releases/{id}",
      "description": "Update a release",
      "requiredParams": ["id", "body"],
      "optionalParams": [null, null, "instance", "workspaceId", "includeRaw"],
      "implementation": "tools/releases & release groups.js#updateRelease"
    },
    "delete_release": {
      "category": "releases & release groups",
      "operation": "DELETE /releases/{id}",
      "description": "Delete a release",
      "requiredParams": ["id"],
      "optionalParams": [null, null, "instance", "workspaceId", "includeRaw"],
      "implementation": "tools/releases & release groups.js#deleteRelease"
    },
    "list_feature_release_assignments": {
      "category": "releases & release groups",
      "operation": "GET /feature-release-assignments",
      "description": "List all feature release assignments",
      "requiredParams": [],
      "optionalParams": [null, "feature.id", "release.id", "release.state", "release.timeframe.endDate.from", "release.timeframe.endDate.to", "instance", "workspaceId", "includeRaw"],
      "implementation": "tools/releases & release groups.js#listFeatureReleaseAssignments"
    },
    "get_feature_release_assignment": {
      "category": "releases & release groups",
      "operation": "GET /feature-release-assignments/assignment",
      "description": "Retrieve a feature release assignment",
      "requiredParams": ["release.id", "feature.id"],
      "optionalParams": [null, "instance", "workspaceId", "includeRaw"],
      "implementation": "tools/releases & release groups.js#getFeatureReleaseAssignment"
    },
    "update_feature_release_assignment": {
      "category": "releases & release groups",
      "operation": "PUT /feature-release-assignments/assignment",
      "description": "Update a feature release assignment",
      "requiredParams": ["release.id", "feature.id", "body"],
      "optionalParams": [null, "instance", "workspaceId", "includeRaw"],
      "implementation": "tools/releases & release groups.js#updateFeatureReleaseAssignment"
    },
    "get_objectives": {
      "category": "objectives",
      "operation": "GET /objectives",
      "description": "List all objectives",
      "requiredParams": [],
      "optionalParams": [null, null, null, null, null, null, "instance", "workspaceId", "includeRaw"],
      "implementation": "tools/objectives.js#getObjectives"
    },
    "create_objective": {
      "category": "objectives",
      "operation": "POST /objectives",
      "description": "Create a new objective",
      "requiredParams": ["body"],
      "optionalParams": [null, "instance", "workspaceId", "includeRaw"],
      "implementation": "tools/objectives.js#createObjective"
    },
    "get_objective": {
      "category": "objectives",
      "operation": "GET /objectives/{id}",
      "description": "Get a specific objective",
      "requiredParams": ["id"],
      "optionalParams": [null, null, "instance", "workspaceId", "includeRaw"],
      "implementation": "tools/objectives.js#getObjective"
    },
    "update_objective": {
      "category": "objectives",
      "operation": "PATCH /objectives/{id}",
      "description": "Update an existing objective",
      "requiredParams": ["id", "body"],
      "optionalParams": [null, null, "instance", "workspaceId", "includeRaw"],
      "implementation": "tools/objectives.js#updateObjective"
    },
    "delete_objective": {
      "category": "objectives",
      "operation": "DELETE /objectives/{id}",
      "description": "Delete an objective",
      "requiredParams": ["id"],
      "optionalParams": [null, null, "instance", "workspaceId", "includeRaw"],
      "implementation": "tools/objectives.js#deleteObjective"
    },
    "list_links_objective_to_features": {
      "category": "objectives",
      "operation": "GET /objectives/{id}/links/features",
      "description": "List features linked to a specific objective",
      "requiredParams": ["id"],
      "optionalParams": [null, null, "instance", "workspaceId", "includeRaw"],
      "implementation": "tools/objectives.js#listLinksObjectiveToFeatures"
    },
    "list_links_objective_to_initiatives": {
      "category": "objectives",
      "operation": "GET /objectives/{id}/links/initiatives",
      "description": "List initiatives linked to a specific objective",
      "requiredParams": ["id"],
      "optionalParams": [null, null, "instance", "workspaceId", "includeRaw"],
      "implementation": "tools/objectives.js#listLinksObjectiveToInitiatives"
    },
    "create_objective_to_initiative_link": {
      "category": "objectives",
      "operation": "POST /objectives/{id}/links/initiatives/{initiativeId}",
      "description": "Create a new link between an objective and an initiative",
      "requiredParams": ["id", "initiativeId"],
      "optionalParams": [null, null, "instance", "workspaceId", "includeRaw"],
      "implementation": "tools/objectives.js#createObjectiveToInitiativeLink"
    },
    "delete_objective_to_initiative_link": {
      "category": "objectives",
      "operation": "DELETE /objectives/{id}/links/initiatives/{initiativeId}",
      "description": "Delete a link between an objective and an initiative",
      "requiredParams": ["id", "initiativeId"],
      "optionalParams": [null, null, "instance", "workspaceId", "includeRaw"],
      "implementation": "tools/objectives.js#deleteObjectiveToInitiativeLink"
    },
    "create_objective_to_feature_link": {
      "category": "objectives",
      "operation": "POST /objectives/{id}/links/features/{featureId}",
      "description": "Create a new link between an objective and a feature",
      "requiredParams": ["id", "featureId"],
      "optionalParams": [null, null, "instance", "workspaceId", "includeRaw"],
      "implementation": "tools/objectives.js#createObjectiveToFeatureLink"
    },
    "delete_objective_to_feature_link": {
      "category": "objectives",
      "operation": "DELETE /objectives/{id}/links/features/{featureId}",
      "description": "Delete a link between an objective and a feature",
      "requiredParams": ["id", "featureId"],
      "optionalParams": [null, null, "instance", "workspaceId", "includeRaw"],
      "implementation": "tools/objectives.js#deleteObjectiveToFeatureLink"
    },
    "get_key_results": {
      "category": "key results",
      "operation": "GET /key-results",
      "description": "List all key results",
      "requiredParams": [],
      "optionalParams": [null, null, null, null, null, null, "instance", "workspaceId", "includeRaw"],
      "implementation": "tools/key results.js#getKeyResults"
    },
    "create_key_result": {
      "category": "key results",
      "operation": "POST /key-results",
      "description": "Create a key result",
      "requiredParams": ["body"],
      "optionalParams": ["instance", "workspaceId", "includeRaw"],
      "implementation": "tools/key results.js#createKeyResult"
    },
    "get_key_result": {
      "category": "key results",
      "operation": "GET /key-results/{id}",
      "description": "Retrieve a key result",
      "requiredParams": ["id"],
      "optionalParams": [null, null, "instance", "workspaceId", "includeRaw"],
      "implementation": "tools/key results.js#getKeyResult"
    },
    "update_key_result": {
      "category": "key results",
      "operation": "PATCH /key-results/{id}",
      "description": "Update a key result",
      "requiredParams": ["id", "body"],
      "optionalParams": [null, null, "instance", "workspaceId", "includeRaw"],
      "implementation": "tools/key results.js#updateKeyResult"
    },
    "delete_key_result": {
      "category": "key results",
      "operation": "DELETE /key-results/{id}",
      "description": "Delete a key result",
      "requiredParams": ["id"],
      "optionalParams": [null, null, "instance", "workspaceId", "includeRaw"],
      "implementation": "tools/key results.js#deleteKeyResult"
    },
    "get_initiatives": {
      "category": "initiatives",
      "operation": "GET /initiatives",
      "description": "List all initiatives",
      "requiredParams": [],
      "optionalParams": [null, null, null, null, null, "instance", "workspaceId", "includeRaw"],
      "implementation": "tools/initiatives.js#getInitiatives"
    },
    "create_initiative": {
      "category": "initiatives",
      "operation": "POST /initiatives",
      "description": "Create a new initiative",
      "requiredParams": ["body"],
      "optionalParams": [null, "instance", "workspaceId", "includeRaw"],
      "implementation": "tools/initiatives.js#createInitiative"
    },
    "get_initiative": {
      "category": "initiatives",
      "operation": "GET /initiatives/{id}",
      "description": "Get a specific initiative",
      "requiredParams": ["id"],
      "optionalParams": [null, null, "instance", "workspaceId", "includeRaw"],
      "implementation": "tools/initiatives.js#getInitiative"
    },
    "update_initiative": {
      "category": "initiatives",
      "operation": "PATCH /initiatives/{id}",
      "description": "Update an existing initiative",
      "requiredParams": ["id", "body"],
      "optionalParams": [null, null, "instance", "workspaceId", "includeRaw"],
      "implementation": "tools/initiatives.js#updateInitiative"
    },
    "delete_initiative": {
      "category": "initiatives",
      "operation": "DELETE /initiatives/{id}",
      "description": "Delete an initiative",
      "requiredParams": ["id"],
      "optionalParams": [null, null, "instance", "workspaceId", "includeRaw"],
      "implementation": "tools/initiatives.js#deleteInitiative"
    },
    "list_links_initiative_to_objectives": {
      "category": "initiatives",
      "operation": "GET /initiatives/{id}/links/objectives",
      "description": "List objectives linked to a specific initiative",
      "requiredParams": ["id"],
      "optionalParams": [null, null, "instance", "workspaceId", "includeRaw"],
      "implementation": "tools/initiatives.js#listLinksInitiativeToObjectives"
    },
    "list_links_initiative_to_features": {
      "category": "initiatives",
      "operation": "GET /initiatives/{id}/links/features",
      "description": "List features linked to a specific initiative",
      "requiredParams": ["id"],
      "optionalParams": [null, null, "instance", "workspaceId", "includeRaw"],
      "implementation": "tools/initiatives.js#listLinksInitiativeToFeatures"
    },
    "create_initiative_to_objective_link": {
      "category": "initiatives",
      "operation": "POST /initiatives/{id}/links/objectives/{objectiveId}",
      "description": "Create a new link between an initiative and an objective",
      "requiredParams": ["id", "objectiveId"],
      "optionalParams": [null, null, "instance", "workspaceId", "includeRaw"],
      "implementation": "tools/initiatives.js#createInitiativeToObjectiveLink"
    },
    "delete_initiative_to_objective_link": {
      "category": "initiatives",
      "operation": "DELETE /initiatives/{id}/links/objectives/{objectiveId}",
      "description": "Delete a link between an initiative and an objective",
      "requiredParams": ["id", "objectiveId"],
      "optionalParams": [null, null, "instance", "workspaceId", "includeRaw"],
      "implementation": "tools/initiatives.js#deleteInitiativeToObjectiveLink"
    },
    "create_initiative_to_feature_link": {
      "category": "initiatives",
      "operation": "POST /initiatives/{id}/links/features/{featureId}",
      "description": "Create a new link between an initiative and a feature",
      "requiredParams": ["id", "featureId"],
      "optionalParams": [null, null, "instance", "workspaceId", "includeRaw"],
      "implementation": "tools/initiatives.js#createInitiativeToFeatureLink"
    },
    "delete_initiative_to_feature_link": {
      "category": "initiatives",
      "operation": "DELETE /initiatives/{id}/links/features/{featureId}",
      "description": "Delete a link between an initiative and a feature",
      "requiredParams": ["id", "featureId"],
      "optionalParams": [null, null, "instance", "workspaceId", "includeRaw"],
      "implementation": "tools/initiatives.js#deleteInitiativeToFeatureLink"
    },
    "post_plugin_integration": {
      "category": "plugin integrations",
      "operation": "POST /plugin-integrations",
      "description": "Create a plugin integration",
      "requiredParams": ["body"],
      "optionalParams": [null, "instance", "workspaceId", "includeRaw"],
      "implementation": "tools/plugin integrations.js#postPluginIntegration"
    },
    "get_plugin_integrations": {
      "category": "plugin integrations",
      "operation": "GET /plugin-integrations",
      "description": "List all plugin integrations",
      "requiredParams": [],
      "optionalParams": [null, "instance", "workspaceId", "includeRaw"],
      "implementation": "tools/plugin integrations.js#getPluginIntegrations"
    },
    "get_plugin_integration": {
      "category": "plugin integrations",
      "operation": "GET /plugin-integrations/{id}",
      "description": "Retrieve a plugin integration",
      "requiredParams": ["id"],
      "optionalParams": [null, null, "instance", "workspaceId", "includeRaw"],
      "implementation": "tools/plugin integrations.js#getPluginIntegration"
    },
    "patch_plugin_integration": {
      "category": "plugin integrations",
      "operation": "PATCH /plugin-integrations/{id}",
      "description": "Update a plugin integration",
      "requiredParams": ["id", "body"],
      "optionalParams": [null, null, "instance", "workspaceId", "includeRaw"],
      "implementation": "tools/plugin integrations.js#patchPluginIntegration"
    },
    "put_plugin_integration": {
      "category": "plugin integrations",
      "operation": "PUT /plugin-integrations/{id}",
      "description": "Update a plugin integration",
      "requiredParams": ["id", "body"],
      "optionalParams": [null, null, "instance", "workspaceId", "includeRaw"],
      "implementation": "tools/plugin integrations.js#putPluginIntegration"
    },
    "delete_plugin_integration": {
      "category": "plugin integrations",
      "operation": "DELETE /plugin-integrations/{id}",
      "description": "Delete a plugin integration",
      "requiredParams": ["id"],
      "optionalParams": [null, null, "instance", "workspaceId", "includeRaw"],
      "implementation": "tools/plugin integrations.js#deletePluginIntegration"
    },
    "get_plugin_integration_connections": {
      "category": "plugin integrations",
      "operation": "GET /plugin-integrations/{id}/connections",
      "description": "List all plugin integration connections",
      "requiredParams": ["id"],
      "optionalParams": [null, null, "instance", "workspaceId", "includeRaw"],
      "implementation": "tools/plugin integrations.js#getPluginIntegrationConnections"
    },
    "get_plugin_integration_connection": {
      "category": "plugin integrations",
      "operation": "GET /plugin-integrations/{id}/connections/{featureId}",
      "description": "Retrieve a plugin integration connection",
      "requiredParams": ["id", "featureId"],
      "optionalParams": [null, null, null, "instance", "workspaceId", "includeRaw"],
      "implementation": "tools/plugin integrations.js#getPluginIntegrationConnection"
    },
    "put_plugin_integration_connection": {
      "category": "plugin integrations",
      "operation": "PUT /plugin-integrations/{id}/connections/{featureId}",
      "description": "Set a plugin integration connection",
      "requiredParams": ["id", "featureId", "body"],
      "optionalParams": [null, null, null, "instance", "workspaceId", "includeRaw"],
      "implementation": "tools/plugin integrations.js#putPluginIntegrationConnection"
    },
    "delete_plugin_integration_connection": {
      "category": "plugin integrations",
      "operation": "DELETE /plugin-integrations/{id}/connections/{featureId}",
      "description": "Delete a plugin integration connection",
      "requiredParams": ["id", "featureId"],
      "optionalParams": [null, null, null, "instance", "workspaceId", "includeRaw"],
      "implementation": "tools/plugin integrations.js#deletePluginIntegrationConnection"
    },
    "get_jira_integration": {
      "category": "jira integrations",
      "operation": "GET /jira-integrations/{id}",
      "description": "Retrieve a Jira integration",
      "requiredParams": ["id"],
      "optionalParams": [null, null, "instance", "workspaceId", "includeRaw"],
      "implementation": "tools/jira integrations.js#getJiraIntegration"
    },
    "get_jira_integrations": {
      "category": "jira integrations",
      "operation": "GET /jira-integrations",
      "description": "List all Jira integrations",
      "requiredParams": [],
      "optionalParams": [null, "instance", "workspaceId", "includeRaw"],
      "implementation": "tools/jira integrations.js#getJiraIntegrations"
    },
    "get_jira_integration_connection": {
      "category": "jira integrations",
      "operation": "GET /jira-integrations/{id}/connections/{featureId}",
      "description": "Retrieve a Jira integration connection",
      "requiredParams": ["id", "featureId"],
      "optionalParams": [null, null, null, "instance", "workspaceId", "includeRaw"],
      "implementation": "tools/jira integrations.js#getJiraIntegrationConnection"
    },
    "get_jira_integration_connections": {
      "category": "jira integrations",
      "operation": "GET /jira-integrations/{id}/connections",
      "description": "List all Jira integration connections",
      "requiredParams": ["id"],
      "optionalParams": [null, null, "connection.issueKey", "connection.issueId", "instance", "workspaceId", "includeRaw"],
      "implementation": "tools/jira integrations.js#getJiraIntegrationConnections"
    },
    "post_webhook": {
      "category": "webhooks",
      "operation": "POST /webhooks",
      "description": "Create a new subscription",
      "requiredParams": ["body"],
      "optionalParams": [null, "instance", "workspaceId", "includeRaw"],
      "implementation": "tools/webhooks.js#postWebhook"
    },
    "get_webhooks": {
      "category": "webhooks",
      "operation": "GET /webhooks",
      "description": "List all subscriptions",
      "requiredParams": [],
      "optionalParams": [null, "instance", "workspaceId", "includeRaw"],
      "implementation": "tools/webhooks.js#getWebhooks"
    },
    "get_webhook": {
      "category": "webhooks",
      "operation": "GET /webhooks/{id}",
      "description": "Retrieve a subscription",
      "requiredParams": ["id"],
      "optionalParams": [null, null, "instance", "workspaceId", "includeRaw"],
      "implementation": "tools/webhooks.js#getWebhook"
    },
    "delete_webhook": {
      "category": "webhooks",
      "operation": "DELETE /webhooks/{id}",
      "description": "Delete a subscription",
      "requiredParams": ["id"],
      "optionalParams": [null, null, "instance", "workspaceId", "includeRaw"],
      "implementation": "tools/webhooks.js#deleteWebhook"
    }
  }
}<|MERGE_RESOLUTION|>--- conflicted
+++ resolved
@@ -1,19 +1,11 @@
 {
   "version": "1.0.0",
-<<<<<<< HEAD
-  "generated": "2025-07-21T22:32:47.398Z",
-=======
-  "generated": "2025-07-21T20:03:36.868Z",
->>>>>>> ad003205
+  "generated": "2025-07-22T01:47:58.460Z",
   "categories": {
     "notes": {
       "displayName": "Notes",
       "description": "notes management",
-<<<<<<< HEAD
       "tools": ["create_note", "get_notes", "get_note", "update_note", "delete_note", "bulk_add_note_followers", "remove_note_follower", "list_tags", "create_note_tag", "delete_note_tag", "list_links", "create_link", "list_feedback_form_configurations", "get_feedback_form_configuration", "submit_feedback_form"]
-=======
-      "tools": ["productboard_create_note", "productboard_get_notes", "productboard_get_note", "productboard_update_note", "productboard_delete_note", "productboard_bulk_add_note_followers", "productboard_remove_note_follower", "productboard_list_tags", "productboard_create_note_tag", "productboard_delete_note_tag", "productboard_list_links", "productboard_create_link", "productboard_list_feedback_form_configurations", "productboard_get_feedback_form_configuration", "productboard_submit_feedback_form"]
->>>>>>> ad003205
     },
     "followers": {
       "displayName": "Followers",
@@ -58,11 +50,7 @@
     "webhooks": {
       "displayName": "Webhooks",
       "description": "## Getting started\n\nThe following steps are necessary to be able to successfully receive the webhook notifications.\n\n- Subscribe to an event type you are interested in and define URL where your system will be listening for the notifications.\n  - Part of the subscription process is an active probe for basic verification of the destination URL.\n- Handle and confirm incoming webhook notifications.\n  - Use entity ID or URL that are present in the notification to query the latest state of that entity from Productboard.\n  - Full authentication is required to get the sensitive customer data the same as during any other API request.\n- (Optional) Delete the subscription if you are no longer interested in these notifications.\n\n\n## Tips & tricks\n\nThe first steps with webhooks may be quite tricky due to the requirement of a public IP address, valid HTTPS certificate and validating the subscription probe. You can use a free service like https://webhook.site/ for testing the incoming requests. This service also allows you to define a default response for all incoming requests which is handy to successfully pass the subscription probe. Just click the `Edit` button at the top right of the screen and enter `$request.query.validationtoken$` as the response body (lower case `t` in `validationtoken` is correct).\n\nAn alternative may be https://ngrok.com/ which offers a public URL/IP with a valid HTTPS certificate. It is able to route all incoming requests to your machine in a private network which is really handy during development.\n\n**In any case, be very careful about data security when using such publicly accessible services. Always send there only artificial data for development and testing - you never know, who will be able to access them.**\n\n\n## Firewall\n\nPlease whitelist the following static IP addresses with port 443 on your firewall to be able to receive webhook notifications from the Productboard infrastructure.\n\n- 100.25.97.81\n- 35.174.223.66\n- 52.6.23.216\n\n## Notification delivery\n\nOnce a webhook-triggering event occurs, a task is scheduled for immediate execution to deliver the corresponding notification. Once picked by the notification delivery system, the task is executed, sending a HTTP request to the target URL.\n\n### Error handling\n\nThere are things that can go wrong even before a request reaches its destination (e.g. DNS resolution error, sudden network failure, etc.) and even if it does, the target system may not always be able to correctly process the request. This is why the notification delivery system is built to handle these failures.\n\nOur implementation of the webhook notification sender follows the best practices defined by [RestHooks](https://resthooks.org/docs/retries/) and uses response status as the primary metric for determining whether a request has been successful or not.\n- `200`, `201`, `204` and other `2XX` codes: The request is considered successful and the notification is considered as delivered, no retry is needed.\n- Any other response status or error (such as connection error, timeout, etc.) is handled as an unsuccessful delivery attempt and the task is rescheduled for later.\n\nPlease note that we __do not__ follow redirects and as such any response status in the `3XX` range is understood as a failure. To avoid any potential issues, make sure to use the actual URL of your endpoint when subscribing for webhook notifications.\n\n### Retries\n\nIf a notification delivery task fails, it gets rescheduled for later. We use an exponential backoff strategy to determine how long to wait before attempting the delivery again. The table below shows the wait interval for each failed delivery attempt:\n\n| No. of failed attempts | Next wait time |\n|------------------------|----------------|\n| 1                      | 1 m            |\n| 2                      | 3 m            |\n| 3                      | 9 m            |\n| 4                      | 27 m           |\n| 5                      | 1.35 h         |\n| 6                      | 4.05 h         |\n| 7                      | 12.15 h        |\n| 8                      | 36.45 h        |\n\nIf the delivery fails more than eight times in a row, the task will be removed and the notification will be lost.\n\n## Response Structure\n\nThe response structure for webhooks follows a standard format, but for specific events, additional custom fields are included. Here, we outline the general structure and highlight examples of customized response structures for specific events.\n\n### Standard Response Structure\n\nThe standard webhook response structure includes the following fields:\n  \n  | Field      | Type   |  Description                                           | Always Included |\n  |------------|--------|--------------------------------------------------------|-----------------|\n  | id         | uuid   | The id of the resource that triggered the webhook.     | No              | \n  | eventType  | enum   | The type of event that triggered the webhook.          | Yes             |\n  | link       | object | A JSON object including a link to the relevant target. | Yes             |\n\nExample:\n```\n{\n  \"id\": \"00000000-0000-0000-0000-000000000000\",\n  \"eventType\": \"feature.created\",\n  \"link\": {\n    \"target\": \"https://api.productboard.com/features/00000000-0000-0000-0000-000000000000\",\n  }\n}\n```\n\n### Customized Response Structure\n\nFor specific events, we include additional fields in the webhook response to provide more context and relevant data. Each event with a customized response is listed below with the additional custom fields that are included in its response.\n\n#### `feature.updated` Additional Fields\n\n  | Field              | Type             | Description                                           | Always Included |\n  |--------------------|------------------|-------------------------------------------------------|-----------------|\n  | updatedAttributes  | array of strings | The field names on the resource that were updated.    | Yes             |\n\nExample:\n```\n{\n  \"id\": \"00000000-0000-0000-0000-000000000000\",\n  \"eventType\": \"feature.updated\",\n  \"link\": {\n    \"target\": \"https://api.productboard.com/features/00000000-0000-0000-0000-000000000000\",\n  },\n  \"updatedAttributes\": [\n    \"status\"\n  ]\n}\n```\n",
-<<<<<<< HEAD
       "tools": ["post_webhook", "get_webhooks", "get_webhook", "delete_webhook"]
-=======
-      "tools": ["productboard_post_webhook", "productboard_get_webhooks", "productboard_get_webhook", "productboard_delete_webhook"]
->>>>>>> ad003205
     },
     "pluginintegrations": {
       "displayName": "Plugin integrations",
@@ -107,11 +95,7 @@
     "objectives": {
       "displayName": "Objectives",
       "description": "This API allows manipulation of *objectives*.\n",
-<<<<<<< HEAD
       "tools": ["get_objectives", "create_objective", "get_objective", "update_objective", "delete_objective", "list_links_objective_to_features", "list_links_objective_to_initiatives", "create_objective_to_initiative_link", "delete_objective_to_initiative_link", "create_objective_to_feature_link", "delete_objective_to_feature_link"]
-=======
-      "tools": ["productboard_get_objectives", "productboard_create_objective", "productboard_get_objective", "productboard_update_objective", "productboard_delete_objective", "productboard_list_links_objective_to_features", "productboard_list_links_objective_to_initiatives", "productboard_create_objective_to_initiative_link", "productboard_delete_objective_to_initiative_link", "productboard_create_objective_to_feature_link", "productboard_delete_objective_to_feature_link"]
->>>>>>> ad003205
     },
     "keyresults": {
       "displayName": "Key Results",
@@ -121,74 +105,42 @@
     "initiatives": {
       "displayName": "Initiatives",
       "description": "This API allows manipulation of *initiatives*.\n",
-<<<<<<< HEAD
       "tools": ["get_initiatives", "create_initiative", "get_initiative", "update_initiative", "delete_initiative", "list_links_initiative_to_objectives", "list_links_initiative_to_features", "create_initiative_to_objective_link", "delete_initiative_to_objective_link", "create_initiative_to_feature_link", "delete_initiative_to_feature_link"]
-=======
-      "tools": ["productboard_get_initiatives", "productboard_create_initiative", "productboard_get_initiative", "productboard_update_initiative", "productboard_delete_initiative", "productboard_list_links_initiative_to_objectives", "productboard_list_links_initiative_to_features", "productboard_create_initiative_to_objective_link", "productboard_delete_initiative_to_objective_link", "productboard_create_initiative_to_feature_link", "productboard_delete_initiative_to_feature_link"]
->>>>>>> ad003205
     },
     "companies & users": {
       "displayName": "Companies & users",
       "description": "companies & users operations",
-<<<<<<< HEAD
       "tools": ["create_company", "get_companies", "get_company", "update_company", "delete_company", "create_company_field", "list_company_fields", "get_company_field", "update_company_field", "delete_company_field", "get_company_field_value", "set_company_field_value", "delete_company_field_value", "get_users", "create_user", "get_user", "update_user", "delete_user"]
-=======
-      "tools": ["productboard_create_company", "productboard_get_companies", "productboard_get_company", "productboard_update_company", "productboard_delete_company", "productboard_create_company_field", "productboard_list_company_fields", "productboard_get_company_field", "productboard_update_company_field", "productboard_delete_company_field", "productboard_get_company_field_value", "productboard_set_company_field_value", "productboard_delete_company_field_value", "productboard_get_users", "productboard_create_user", "productboard_get_user", "productboard_update_user", "productboard_delete_user"]
->>>>>>> ad003205
     },
     "product hierarchy": {
       "displayName": "Product hierarchy",
       "description": "product hierarchy operations",
-<<<<<<< HEAD
       "tools": ["create_feature", "get_features", "get_feature", "update_feature", "update_feature_deprecated", "delete_feature", "list_links_to_initiatives", "create_initiative_link", "delete_initiative_link", "list_links_to_objectives", "create_objective_link", "delete_objective_link", "create_component", "get_components", "get_component", "update_component", "update_component_deprecated", "get_products", "get_product", "update_product", "update_product_deprecated", "get_feature_statuses"]
-=======
-      "tools": ["productboard_create_feature", "productboard_get_features", "productboard_get_feature", "productboard_update_feature", "productboard_update_feature_deprecated", "productboard_delete_feature", "productboard_list_links_to_initiatives", "productboard_create_initiative_link", "productboard_delete_initiative_link", "productboard_list_links_to_objectives", "productboard_create_objective_link", "productboard_delete_objective_link", "productboard_create_component", "productboard_get_components", "productboard_get_component", "productboard_update_component", "productboard_update_component_deprecated", "productboard_get_products", "productboard_get_product", "productboard_update_product", "productboard_update_product_deprecated", "productboard_get_feature_statuses"]
->>>>>>> ad003205
     },
     "custom fields": {
       "displayName": "Custom fields",
       "description": "custom fields operations",
-<<<<<<< HEAD
       "tools": ["get_custom_fields", "get_custom_fields_values", "get_custom_field", "get_custom_field_value", "set_custom_field_value", "delete_custom_field_value"]
-=======
-      "tools": ["productboard_get_custom_fields", "productboard_get_custom_fields_values", "productboard_get_custom_field", "productboard_get_custom_field_value", "productboard_set_custom_field_value", "productboard_delete_custom_field_value"]
->>>>>>> ad003205
     },
     "releases & release groups": {
       "displayName": "Releases & release groups",
       "description": "releases & release groups operations",
-<<<<<<< HEAD
       "tools": ["create_release_group", "list_release_groups", "get_release_group", "update_release_group", "delete_release_group", "create_release", "list_releases", "get_release", "update_release", "delete_release", "list_feature_release_assignments", "get_feature_release_assignment", "update_feature_release_assignment"]
-=======
-      "tools": ["productboard_create_release_group", "productboard_list_release_groups", "productboard_get_release_group", "productboard_update_release_group", "productboard_delete_release_group", "productboard_create_release", "productboard_list_releases", "productboard_get_release", "productboard_update_release", "productboard_delete_release", "productboard_list_feature_release_assignments", "productboard_get_feature_release_assignment", "productboard_update_feature_release_assignment"]
->>>>>>> ad003205
     },
     "key results": {
       "displayName": "Key results",
       "description": "key results operations",
-<<<<<<< HEAD
       "tools": ["get_key_results", "create_key_result", "get_key_result", "update_key_result", "delete_key_result"]
-=======
-      "tools": ["productboard_get_key_results", "productboard_create_key_result", "productboard_get_key_result", "productboard_update_key_result", "productboard_delete_key_result"]
->>>>>>> ad003205
     },
     "plugin integrations": {
       "displayName": "Plugin integrations",
       "description": "plugin integrations operations",
-<<<<<<< HEAD
       "tools": ["post_plugin_integration", "get_plugin_integrations", "get_plugin_integration", "patch_plugin_integration", "put_plugin_integration", "delete_plugin_integration", "get_plugin_integration_connections", "get_plugin_integration_connection", "put_plugin_integration_connection", "delete_plugin_integration_connection"]
-=======
-      "tools": ["productboard_post_plugin_integration", "productboard_get_plugin_integrations", "productboard_get_plugin_integration", "productboard_patch_plugin_integration", "productboard_put_plugin_integration", "productboard_delete_plugin_integration", "productboard_get_plugin_integration_connections", "productboard_get_plugin_integration_connection", "productboard_put_plugin_integration_connection", "productboard_delete_plugin_integration_connection"]
->>>>>>> ad003205
     },
     "jira integrations": {
       "displayName": "Jira integrations",
       "description": "jira integrations operations",
-<<<<<<< HEAD
       "tools": ["get_jira_integration", "get_jira_integrations", "get_jira_integration_connection", "get_jira_integration_connections"]
-=======
-      "tools": ["productboard_get_jira_integration", "productboard_get_jira_integrations", "productboard_get_jira_integration_connection", "productboard_get_jira_integration_connections"]
->>>>>>> ad003205
     }
   },
   "tools": {
