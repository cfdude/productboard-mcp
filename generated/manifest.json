--- conflicted
+++ resolved
@@ -1,18 +1,10 @@
 {
   "version": "1.0.0",
-<<<<<<< HEAD
-  "generated": "2025-07-23T02:12:31.534Z",
+  "generated": "2025-07-23T02:26:03.911Z",
   "categories": {
     "notes": {
       "displayName": "Notes",
       "description": "Customer feedback and notes management",
-=======
-  "generated": "2025-07-22T01:47:58.460Z",
-  "categories": {
-    "notes": {
-      "displayName": "Notes",
-      "description": "notes management",
->>>>>>> 7d1d078a
       "tools": ["create_note", "get_notes", "get_note", "update_note", "delete_note", "bulk_add_note_followers", "remove_note_follower", "list_tags", "create_note_tag", "delete_note_tag", "list_links", "create_link", "list_feedback_form_configurations", "get_feedback_form_configuration", "submit_feedback_form"]
     },
     "features": {
@@ -27,7 +19,6 @@
     },
     "webhooks": {
       "displayName": "Webhooks",
-<<<<<<< HEAD
       "description": "Webhook subscription management",
       "tools": ["post_webhook", "get_webhooks", "get_webhook", "delete_webhook"]
     },
@@ -60,100 +51,6 @@
       "displayName": "Universal Search",
       "description": "Universal search across all Productboard entities",
       "tools": ["search"]
-=======
-      "description": "## Getting started\n\nThe following steps are necessary to be able to successfully receive the webhook notifications.\n\n- Subscribe to an event type you are interested in and define URL where your system will be listening for the notifications.\n  - Part of the subscription process is an active probe for basic verification of the destination URL.\n- Handle and confirm incoming webhook notifications.\n  - Use entity ID or URL that are present in the notification to query the latest state of that entity from Productboard.\n  - Full authentication is required to get the sensitive customer data the same as during any other API request.\n- (Optional) Delete the subscription if you are no longer interested in these notifications.\n\n\n## Tips & tricks\n\nThe first steps with webhooks may be quite tricky due to the requirement of a public IP address, valid HTTPS certificate and validating the subscription probe. You can use a free service like https://webhook.site/ for testing the incoming requests. This service also allows you to define a default response for all incoming requests which is handy to successfully pass the subscription probe. Just click the `Edit` button at the top right of the screen and enter `$request.query.validationtoken$` as the response body (lower case `t` in `validationtoken` is correct).\n\nAn alternative may be https://ngrok.com/ which offers a public URL/IP with a valid HTTPS certificate. It is able to route all incoming requests to your machine in a private network which is really handy during development.\n\n**In any case, be very careful about data security when using such publicly accessible services. Always send there only artificial data for development and testing - you never know, who will be able to access them.**\n\n\n## Firewall\n\nPlease whitelist the following static IP addresses with port 443 on your firewall to be able to receive webhook notifications from the Productboard infrastructure.\n\n- 100.25.97.81\n- 35.174.223.66\n- 52.6.23.216\n\n## Notification delivery\n\nOnce a webhook-triggering event occurs, a task is scheduled for immediate execution to deliver the corresponding notification. Once picked by the notification delivery system, the task is executed, sending a HTTP request to the target URL.\n\n### Error handling\n\nThere are things that can go wrong even before a request reaches its destination (e.g. DNS resolution error, sudden network failure, etc.) and even if it does, the target system may not always be able to correctly process the request. This is why the notification delivery system is built to handle these failures.\n\nOur implementation of the webhook notification sender follows the best practices defined by [RestHooks](https://resthooks.org/docs/retries/) and uses response status as the primary metric for determining whether a request has been successful or not.\n- `200`, `201`, `204` and other `2XX` codes: The request is considered successful and the notification is considered as delivered, no retry is needed.\n- Any other response status or error (such as connection error, timeout, etc.) is handled as an unsuccessful delivery attempt and the task is rescheduled for later.\n\nPlease note that we __do not__ follow redirects and as such any response status in the `3XX` range is understood as a failure. To avoid any potential issues, make sure to use the actual URL of your endpoint when subscribing for webhook notifications.\n\n### Retries\n\nIf a notification delivery task fails, it gets rescheduled for later. We use an exponential backoff strategy to determine how long to wait before attempting the delivery again. The table below shows the wait interval for each failed delivery attempt:\n\n| No. of failed attempts | Next wait time |\n|------------------------|----------------|\n| 1                      | 1 m            |\n| 2                      | 3 m            |\n| 3                      | 9 m            |\n| 4                      | 27 m           |\n| 5                      | 1.35 h         |\n| 6                      | 4.05 h         |\n| 7                      | 12.15 h        |\n| 8                      | 36.45 h        |\n\nIf the delivery fails more than eight times in a row, the task will be removed and the notification will be lost.\n\n## Response Structure\n\nThe response structure for webhooks follows a standard format, but for specific events, additional custom fields are included. Here, we outline the general structure and highlight examples of customized response structures for specific events.\n\n### Standard Response Structure\n\nThe standard webhook response structure includes the following fields:\n  \n  | Field      | Type   |  Description                                           | Always Included |\n  |------------|--------|--------------------------------------------------------|-----------------|\n  | id         | uuid   | The id of the resource that triggered the webhook.     | No              | \n  | eventType  | enum   | The type of event that triggered the webhook.          | Yes             |\n  | link       | object | A JSON object including a link to the relevant target. | Yes             |\n\nExample:\n```\n{\n  \"id\": \"00000000-0000-0000-0000-000000000000\",\n  \"eventType\": \"feature.created\",\n  \"link\": {\n    \"target\": \"https://api.productboard.com/features/00000000-0000-0000-0000-000000000000\",\n  }\n}\n```\n\n### Customized Response Structure\n\nFor specific events, we include additional fields in the webhook response to provide more context and relevant data. Each event with a customized response is listed below with the additional custom fields that are included in its response.\n\n#### `feature.updated` Additional Fields\n\n  | Field              | Type             | Description                                           | Always Included |\n  |--------------------|------------------|-------------------------------------------------------|-----------------|\n  | updatedAttributes  | array of strings | The field names on the resource that were updated.    | Yes             |\n\nExample:\n```\n{\n  \"id\": \"00000000-0000-0000-0000-000000000000\",\n  \"eventType\": \"feature.updated\",\n  \"link\": {\n    \"target\": \"https://api.productboard.com/features/00000000-0000-0000-0000-000000000000\",\n  },\n  \"updatedAttributes\": [\n    \"status\"\n  ]\n}\n```\n",
-      "tools": ["post_webhook", "get_webhooks", "get_webhook", "delete_webhook"]
-    },
-    "pluginintegrations": {
-      "displayName": "Plugin integrations",
-      "description": "Plugin integrations allow you to add a column to the Productboard Features board which allow for integrations with third-party system. A typical use case is the pushing of features to a ticketing system like Jira. This API is to be used for systems or use cases which are not natively supported by Productboard. A typical flow is as follows:\n1. A POST request is sent to `/plugin-integrations` which will create a new integration/task column in Productboard.  When making the request, you should specify `data.action.url` as the endpoint that will be called when a user clicks on the \"Push button\" on the new integration column. This endpoint must be a service that is publically accessible that can handle HTTP requests. \n2. When the \"Push button\" is clicked, a POST request is sent to the endpoint specified in the previous step. Productboard data is sent to your service which then sends it to the third-party system you would like to integrate with. Generally, the third-party system will respond with data that your service can then return to Productboard.\n3. Your service can take data from the third-party system and make a PUT request to `/plugin-integrations/{id}/connections/{featureId}` to update the status, link, and color of the Push button. This state is called Connection.\n4. The third-party system can change the Connection later using the Plugin Integration Connections API.\n5. In the future we plan to support an unlinking flow from the Productboard UI. The unlinking flow will be similar to linking i.e. when the user clicks on the Unlink button, the third-party system will be notified through the endpoint specified in the Plugin integration.\n\n### Sample workflow of a plugin integration between Productboard and GitLab:\n![sample integration flow](img/sample-integration-flow.png)\n",
-      "tools": []
-    },
-    "pluginintegrationconnections": {
-      "displayName": "Plugin integration connections",
-      "description": "Once a Plugin integration is set up, it can be used to interact with the configured 3rd party system. This interaction has a form of clicking a \"push button\" on a Features board. This, in general, notifies the 3rd party system about a user's intention to send feature data from Productboard to that system for processing. The most common use case for this is to bind Productboard feature to some other entity in another system (e.g. a GitLab issue). A result of this operation is what we call _Plugin integration connection_ and it represents a single link between Productboard feature and some other entity.\n\nThere are two ways of creating such a connection:\n  1. via Productboard UI by clicking a push button\n  2. via this API\n\nThe only difference between these two options is in who initiates the operation. The UI gives a Productboard user the ability to create a connection while on the other hand, the API gives the 3rd party system a way of creating a connection on its own.\n\nNote that while we call this thing a \"connection\", it _does not_ mean that every push action necessarily has to bind a feture to some other entity. A \"connection\" can represent whatever you see fit, as long as it makes sense in both Productboard and the other system.\n",
-      "tools": []
-    },
-    "jiraintegrations": {
-      "displayName": "Jira integrations",
-      "description": "Jira integrations endpoint allows you to list all configured Jira integrations. Its main purpose is to allow the client to find Jira integration ID and then retrieve connections between Productboard features and Jira issues.\n",
-      "tools": []
-    },
-    "jiraintegrationconnections": {
-      "displayName": "Jira integration connections",
-      "description": "A Jira integration connection represents a link between a Productboard feature and a Jira issue. Using this endpoint you can retrieve which Productboard features are linked with Jira.\n",
-      "tools": []
-    },
-    "users": {
-      "displayName": "Users",
-      "description": "Users are individuals associated with notes on Productboard. Users have five properties. These include names, emails, company, and external IDs. Each of these properties can be configured through the API.\nExternal IDs can be used as a unique identifier for users. This external ID should be the unique identifier you use to track these users across all systems.\nUsers are currently created through the notes API. The user API currently only supports updating users.\n",
-      "tools": []
-    },
-    "releases": {
-      "displayName": "Releases",
-      "description": "Release indicates when some feature will be available. You can define releases around sequential numbers (e.g. R17, R18, R19), broader time horizons (e.g. January release, February release, March release), or relative timeframes (e.g. Now, Next, Later).\n\nIt is possible to register a webhook for `release.created`, `release.updated` and `release.deleted` events to get notified about changes.\n",
-      "tools": []
-    },
-    "releasegroups": {
-      "displayName": "Release groups",
-      "description": "If you have multiple teams working out of the same productboard workspace, each using a different release schedule, you can manage each as a separate release group.\n\nYou can manage release groups only if you are on Scale or Enterprise plan and you have *Multiple release groups* enabled. If you're on Pro plan you can only read release groups.\n",
-      "tools": []
-    },
-    "featurereleaseassignments": {
-      "displayName": "Feature release assignments",
-      "description": "This API allows manipulation of *feature release assignments*. A feature release assignment describes if a given feature is assigned to a given release. If you imagine Productboard Feature Board as a table, the feature release assignment is an intersection specified by a feature (row) and a release (column). A feature release assignment doesn't have ID on its own, you can address it by specifying the IDs of feature and release it belongs to.\n\nIt is possible to register a webhook for `feature-release-assignment.updated` events to get notified about changes.\n",
-      "tools": []
-    },
-    "objectives": {
-      "displayName": "Objectives",
-      "description": "This API allows manipulation of *objectives*.\n",
-      "tools": ["get_objectives", "create_objective", "get_objective", "update_objective", "delete_objective", "list_links_objective_to_features", "list_links_objective_to_initiatives", "create_objective_to_initiative_link", "delete_objective_to_initiative_link", "create_objective_to_feature_link", "delete_objective_to_feature_link"]
-    },
-    "keyresults": {
-      "displayName": "Key Results",
-      "description": "This API allows manipulation of *key results*.\n",
-      "tools": []
-    },
-    "initiatives": {
-      "displayName": "Initiatives",
-      "description": "This API allows manipulation of *initiatives*.\n",
-      "tools": ["get_initiatives", "create_initiative", "get_initiative", "update_initiative", "delete_initiative", "list_links_initiative_to_objectives", "list_links_initiative_to_features", "create_initiative_to_objective_link", "delete_initiative_to_objective_link", "create_initiative_to_feature_link", "delete_initiative_to_feature_link"]
-    },
-    "companies & users": {
-      "displayName": "Companies & users",
-      "description": "companies & users operations",
-      "tools": ["create_company", "get_companies", "get_company", "update_company", "delete_company", "create_company_field", "list_company_fields", "get_company_field", "update_company_field", "delete_company_field", "get_company_field_value", "set_company_field_value", "delete_company_field_value", "get_users", "create_user", "get_user", "update_user", "delete_user"]
-    },
-    "product hierarchy": {
-      "displayName": "Product hierarchy",
-      "description": "product hierarchy operations",
-      "tools": ["create_feature", "get_features", "get_feature", "update_feature", "update_feature_deprecated", "delete_feature", "list_links_to_initiatives", "create_initiative_link", "delete_initiative_link", "list_links_to_objectives", "create_objective_link", "delete_objective_link", "create_component", "get_components", "get_component", "update_component", "update_component_deprecated", "get_products", "get_product", "update_product", "update_product_deprecated", "get_feature_statuses"]
-    },
-    "custom fields": {
-      "displayName": "Custom fields",
-      "description": "custom fields operations",
-      "tools": ["get_custom_fields", "get_custom_fields_values", "get_custom_field", "get_custom_field_value", "set_custom_field_value", "delete_custom_field_value"]
-    },
-    "releases & release groups": {
-      "displayName": "Releases & release groups",
-      "description": "releases & release groups operations",
-      "tools": ["create_release_group", "list_release_groups", "get_release_group", "update_release_group", "delete_release_group", "create_release", "list_releases", "get_release", "update_release", "delete_release", "list_feature_release_assignments", "get_feature_release_assignment", "update_feature_release_assignment"]
-    },
-    "key results": {
-      "displayName": "Key results",
-      "description": "key results operations",
-      "tools": ["get_key_results", "create_key_result", "get_key_result", "update_key_result", "delete_key_result"]
-    },
-    "plugin integrations": {
-      "displayName": "Plugin integrations",
-      "description": "plugin integrations operations",
-      "tools": ["post_plugin_integration", "get_plugin_integrations", "get_plugin_integration", "patch_plugin_integration", "put_plugin_integration", "delete_plugin_integration", "get_plugin_integration_connections", "get_plugin_integration_connection", "put_plugin_integration_connection", "delete_plugin_integration_connection"]
-    },
-    "jira integrations": {
-      "displayName": "Jira integrations",
-      "description": "jira integrations operations",
-      "tools": ["get_jira_integration", "get_jira_integrations", "get_jira_integration_connection", "get_jira_integration_connections"]
->>>>>>> 7d1d078a
     }
   },
   "tools": {
@@ -274,7 +171,6 @@
       "operation": "SUBMIT_FEEDBACK_FORM",
       "description": "Submit a feedback form",
       "requiredParams": [],
-<<<<<<< HEAD
       "optionalParams": ["body"],
       "implementation": "mcp"
     },
@@ -290,66 +186,26 @@
       "category": "features",
       "operation": "GET_FEATURES",
       "description": "List all features in Productboard",
-=======
-      "optionalParams": [null, "body", "instance", "workspaceId", "includeRaw"],
-      "implementation": "tools/notes.js#submitFeedbackForm"
-    },
-    "create_company": {
-      "category": "companies & users",
-      "operation": "POST /companies",
-      "description": "Create a company",
-      "requiredParams": [],
-      "optionalParams": [null, "Productboard-Partner-Id", "body", "instance", "workspaceId", "includeRaw"],
-      "implementation": "tools/companies & users.js#createCompany"
-    },
-    "get_companies": {
-      "category": "companies & users",
-      "operation": "GET /companies",
-      "description": "List all companies",
->>>>>>> 7d1d078a
       "requiredParams": [],
       "optionalParams": ["limit", "startWith", "detail", "includeSubData", "archived", "noteId", "ownerEmail", "parentId", "statusId", "statusName"],
       "implementation": "mcp"
     },
-<<<<<<< HEAD
     "get_feature": {
       "category": "features",
       "operation": "GET_FEATURE",
       "description": "Get a specific feature by ID",
-=======
-    "get_company": {
-      "category": "companies & users",
-      "operation": "GET /companies/{id}",
-      "description": "Retrieve company",
->>>>>>> 7d1d078a
-      "requiredParams": ["id"],
-      "optionalParams": ["detail", "includeSubData"],
-      "implementation": "mcp"
-    },
-<<<<<<< HEAD
+      "requiredParams": ["id"],
+      "optionalParams": ["detail", "includeSubData"],
+      "implementation": "mcp"
+    },
     "update_feature": {
       "category": "features",
       "operation": "UPDATE_FEATURE",
       "description": "Update a feature",
-=======
-    "update_company": {
-      "category": "companies & users",
-      "operation": "PATCH /companies/{id}",
-      "description": "Update a company",
-      "requiredParams": ["id", "body"],
-      "optionalParams": [null, null, "instance", "workspaceId", "includeRaw"],
-      "implementation": "tools/companies & users.js#updateCompany"
-    },
-    "delete_company": {
-      "category": "companies & users",
-      "operation": "DELETE /companies/{id}",
-      "description": "Delete a company",
->>>>>>> 7d1d078a
       "requiredParams": ["id"],
       "optionalParams": ["name", "description", "status", "owner", "archived", "timeframe"],
       "implementation": "mcp"
     },
-<<<<<<< HEAD
     "delete_feature": {
       "category": "features",
       "operation": "DELETE_FEATURE",
@@ -370,25 +226,10 @@
       "category": "features",
       "operation": "GET_COMPONENTS",
       "description": "List all components in Productboard",
-=======
-    "create_company_field": {
-      "category": "companies & users",
-      "operation": "POST /companies/custom-fields",
-      "description": "Create a company field",
-      "requiredParams": ["body"],
-      "optionalParams": [null, "instance", "workspaceId", "includeRaw"],
-      "implementation": "tools/companies & users.js#createCompanyField"
-    },
-    "list_company_fields": {
-      "category": "companies & users",
-      "operation": "GET /companies/custom-fields",
-      "description": "Retrieve company fields",
->>>>>>> 7d1d078a
       "requiredParams": [],
       "optionalParams": ["limit", "startWith", "detail", "includeSubData", "productId"],
       "implementation": "mcp"
     },
-<<<<<<< HEAD
     "get_component": {
       "category": "features",
       "operation": "GET_COMPONENT",
@@ -417,104 +258,18 @@
       "category": "features",
       "operation": "GET_PRODUCT",
       "description": "Get a specific product by ID",
-=======
-    "get_company_field": {
-      "category": "companies & users",
-      "operation": "GET /companies/custom-fields/{id}",
-      "description": "Retrieve a company field",
-      "requiredParams": ["id"],
-      "optionalParams": [null, null, "instance", "workspaceId", "includeRaw"],
-      "implementation": "tools/companies & users.js#getCompanyField"
-    },
-    "update_company_field": {
-      "category": "companies & users",
-      "operation": "PATCH /companies/custom-fields/{id}",
-      "description": "Update a company field",
-      "requiredParams": ["id", "body"],
-      "optionalParams": [null, null, "instance", "workspaceId", "includeRaw"],
-      "implementation": "tools/companies & users.js#updateCompanyField"
-    },
-    "delete_company_field": {
-      "category": "companies & users",
-      "operation": "DELETE /companies/custom-fields/{id}",
-      "description": "Delete a company field",
-      "requiredParams": ["id"],
-      "optionalParams": [null, null, "instance", "workspaceId", "includeRaw"],
-      "implementation": "tools/companies & users.js#deleteCompanyField"
-    },
-    "get_company_field_value": {
-      "category": "companies & users",
-      "operation": "GET /companies/{companyId}/custom-fields/{companyCustomFieldId}/value",
-      "description": "Retrieve company field value",
-      "requiredParams": ["companyId", "companyCustomFieldId"],
-      "optionalParams": [null, null, null, "instance", "workspaceId", "includeRaw"],
-      "implementation": "tools/companies & users.js#getCompanyFieldValue"
-    },
-    "set_company_field_value": {
-      "category": "companies & users",
-      "operation": "PUT /companies/{companyId}/custom-fields/{companyCustomFieldId}/value",
-      "description": "Sets company field value",
-      "requiredParams": ["companyId", "companyCustomFieldId", "body"],
-      "optionalParams": [null, null, null, "instance", "workspaceId", "includeRaw"],
-      "implementation": "tools/companies & users.js#setCompanyFieldValue"
-    },
-    "delete_company_field_value": {
-      "category": "companies & users",
-      "operation": "DELETE /companies/{companyId}/custom-fields/{companyCustomFieldId}/value",
-      "description": "Delete company field value",
-      "requiredParams": ["companyId", "companyCustomFieldId"],
-      "optionalParams": [null, null, null, "instance", "workspaceId", "includeRaw"],
-      "implementation": "tools/companies & users.js#deleteCompanyFieldValue"
-    },
-    "get_users": {
-      "category": "companies & users",
-      "operation": "GET /users",
-      "description": "List all users",
-      "requiredParams": [],
-      "optionalParams": [null, "instance", "workspaceId", "includeRaw"],
-      "implementation": "tools/companies & users.js#getUsers"
-    },
-    "create_user": {
-      "category": "companies & users",
-      "operation": "POST /users",
-      "description": "Create a user",
-      "requiredParams": ["body"],
-      "optionalParams": [null, "instance", "workspaceId", "includeRaw"],
-      "implementation": "tools/companies & users.js#createUser"
-    },
-    "get_user": {
-      "category": "companies & users",
-      "operation": "GET /users/{id}",
-      "description": "Retrieve a user",
->>>>>>> 7d1d078a
-      "requiredParams": ["id"],
-      "optionalParams": ["detail", "includeSubData"],
-      "implementation": "mcp"
-    },
-<<<<<<< HEAD
+      "requiredParams": ["id"],
+      "optionalParams": ["detail", "includeSubData"],
+      "implementation": "mcp"
+    },
     "update_product": {
       "category": "features",
       "operation": "UPDATE_PRODUCT",
       "description": "Update a product",
-=======
-    "update_user": {
-      "category": "companies & users",
-      "operation": "PATCH /users/{id}",
-      "description": "Update a user",
-      "requiredParams": ["id", "body"],
-      "optionalParams": [null, null, "instance", "workspaceId", "includeRaw"],
-      "implementation": "tools/companies & users.js#updateUser"
-    },
-    "delete_user": {
-      "category": "companies & users",
-      "operation": "DELETE /users/{id}",
-      "description": "Delete a user",
->>>>>>> 7d1d078a
       "requiredParams": ["id"],
       "optionalParams": ["name", "description"],
       "implementation": "mcp"
     },
-<<<<<<< HEAD
     "create_company": {
       "category": "companies",
       "operation": "CREATE_COMPANY",
@@ -527,63 +282,26 @@
       "category": "companies",
       "operation": "GET_COMPANIES",
       "description": "List all companies",
-=======
-    "create_feature": {
-      "category": "product hierarchy",
-      "operation": "POST /features",
-      "description": "Create a feature",
-      "requiredParams": ["body"],
-      "optionalParams": [null, "instance", "workspaceId", "includeRaw"],
-      "implementation": "tools/product hierarchy.js#createFeature"
-    },
-    "get_features": {
-      "category": "product hierarchy",
-      "operation": "GET /features",
-      "description": "List all features",
->>>>>>> 7d1d078a
       "requiredParams": [],
       "optionalParams": ["detail", "featureId", "hasNotes", "includeSubData", "limit", "startWith", "term"],
       "implementation": "mcp"
     },
-<<<<<<< HEAD
     "get_company": {
       "category": "companies",
       "operation": "GET_COMPANY",
       "description": "Retrieve a specific company",
-=======
-    "get_feature": {
-      "category": "product hierarchy",
-      "operation": "GET /features/{id}",
-      "description": "Retrieve a feature",
->>>>>>> 7d1d078a
-      "requiredParams": ["id"],
-      "optionalParams": ["detail", "includeSubData"],
-      "implementation": "mcp"
-    },
-<<<<<<< HEAD
+      "requiredParams": ["id"],
+      "optionalParams": ["detail", "includeSubData"],
+      "implementation": "mcp"
+    },
     "update_company": {
       "category": "companies",
       "operation": "UPDATE_COMPANY",
       "description": "Update a company",
-=======
-    "update_feature": {
-      "category": "product hierarchy",
-      "operation": "PATCH /features/{id}",
-      "description": "Update a feature",
       "requiredParams": ["id", "body"],
-      "optionalParams": [null, null, "instance", "workspaceId", "includeRaw"],
-      "implementation": "tools/product hierarchy.js#updateFeature"
-    },
-    "update_feature_deprecated": {
-      "category": "product hierarchy",
-      "operation": "PUT /features/{id}",
-      "description": "Update a feature",
->>>>>>> 7d1d078a
-      "requiredParams": ["id", "body"],
-      "optionalParams": [],
-      "implementation": "mcp"
-    },
-<<<<<<< HEAD
+      "optionalParams": [],
+      "implementation": "mcp"
+    },
     "delete_company": {
       "category": "companies",
       "operation": "DELETE_COMPANY",
@@ -596,120 +314,18 @@
       "category": "companies",
       "operation": "CREATE_COMPANY_FIELD",
       "description": "Create a company field",
-=======
-    "delete_feature": {
-      "category": "product hierarchy",
-      "operation": "DELETE /features/{id}",
-      "description": "Delete a feature",
-      "requiredParams": ["id"],
-      "optionalParams": [null, null, "instance", "workspaceId", "includeRaw"],
-      "implementation": "tools/product hierarchy.js#deleteFeature"
-    },
-    "list_links_to_initiatives": {
-      "category": "product hierarchy",
-      "operation": "GET /features/{id}/links/initiatives",
-      "description": "List initiatives linked to a specific feature",
-      "requiredParams": ["id"],
-      "optionalParams": [null, null, "instance", "workspaceId", "includeRaw"],
-      "implementation": "tools/product hierarchy.js#listLinksToInitiatives"
-    },
-    "create_initiative_link": {
-      "category": "product hierarchy",
-      "operation": "POST /features/{id}/links/initiatives/{initiativeId}",
-      "description": "Create a new link between a feature and an initiative",
-      "requiredParams": ["id", "initiativeId"],
-      "optionalParams": [null, null, "instance", "workspaceId", "includeRaw"],
-      "implementation": "tools/product hierarchy.js#createInitiativeLink"
-    },
-    "delete_initiative_link": {
-      "category": "product hierarchy",
-      "operation": "DELETE /features/{id}/links/initiatives/{initiativeId}",
-      "description": "Delete a link between a feature and an initiative",
-      "requiredParams": ["id", "initiativeId"],
-      "optionalParams": [null, null, "instance", "workspaceId", "includeRaw"],
-      "implementation": "tools/product hierarchy.js#deleteInitiativeLink"
-    },
-    "list_links_to_objectives": {
-      "category": "product hierarchy",
-      "operation": "GET /features/{id}/links/objectives",
-      "description": "List objectives linked to a specific feature",
-      "requiredParams": ["id"],
-      "optionalParams": [null, null, "instance", "workspaceId", "includeRaw"],
-      "implementation": "tools/product hierarchy.js#listLinksToObjectives"
-    },
-    "create_objective_link": {
-      "category": "product hierarchy",
-      "operation": "POST /features/{id}/links/objectives/{objectiveId}",
-      "description": "Create a new link between a feature and an objective",
-      "requiredParams": ["id", "objectiveId"],
-      "optionalParams": [null, null, "instance", "workspaceId", "includeRaw"],
-      "implementation": "tools/product hierarchy.js#createObjectiveLink"
-    },
-    "delete_objective_link": {
-      "category": "product hierarchy",
-      "operation": "DELETE /features/{id}/links/objectives/{objectiveId}",
-      "description": "Delete a link between a feature and an objective",
-      "requiredParams": ["id", "objectiveId"],
-      "optionalParams": [null, null, "instance", "workspaceId", "includeRaw"],
-      "implementation": "tools/product hierarchy.js#deleteObjectiveLink"
-    },
-    "create_component": {
-      "category": "product hierarchy",
-      "operation": "POST /components",
-      "description": "Create a component",
->>>>>>> 7d1d078a
       "requiredParams": ["body"],
       "optionalParams": [],
       "implementation": "mcp"
     },
-<<<<<<< HEAD
     "list_company_fields": {
       "category": "companies",
       "operation": "LIST_COMPANY_FIELDS",
       "description": "Retrieve company fields",
-=======
-    "get_components": {
-      "category": "product hierarchy",
-      "operation": "GET /components",
-      "description": "List all components",
-      "requiredParams": [],
-      "optionalParams": [null, "instance", "workspaceId", "includeRaw"],
-      "implementation": "tools/product hierarchy.js#getComponents"
-    },
-    "get_component": {
-      "category": "product hierarchy",
-      "operation": "GET /components/{id}",
-      "description": "Retrieve a component",
-      "requiredParams": ["id"],
-      "optionalParams": [null, null, "instance", "workspaceId", "includeRaw"],
-      "implementation": "tools/product hierarchy.js#getComponent"
-    },
-    "update_component": {
-      "category": "product hierarchy",
-      "operation": "PATCH /components/{id}",
-      "description": "Update a component",
-      "requiredParams": ["id", "body"],
-      "optionalParams": [null, null, "instance", "workspaceId", "includeRaw"],
-      "implementation": "tools/product hierarchy.js#updateComponent"
-    },
-    "update_component_deprecated": {
-      "category": "product hierarchy",
-      "operation": "PUT /components/{id}",
-      "description": "Update a component",
-      "requiredParams": ["id", "body"],
-      "optionalParams": [null, null, "instance", "workspaceId", "includeRaw"],
-      "implementation": "tools/product hierarchy.js#updateComponentDeprecated"
-    },
-    "get_products": {
-      "category": "product hierarchy",
-      "operation": "GET /products",
-      "description": "List all products",
->>>>>>> 7d1d078a
-      "requiredParams": [],
-      "optionalParams": [],
-      "implementation": "mcp"
-    },
-<<<<<<< HEAD
+      "requiredParams": [],
+      "optionalParams": [],
+      "implementation": "mcp"
+    },
     "get_company_field": {
       "category": "companies",
       "operation": "GET_COMPANY_FIELD",
@@ -794,159 +410,26 @@
       "category": "companies",
       "operation": "DELETE_USER",
       "description": "Delete a user",
-=======
-    "get_product": {
-      "category": "product hierarchy",
-      "operation": "GET /products/{id}",
-      "description": "Retrieve a product",
-      "requiredParams": ["id"],
-      "optionalParams": [null, null, "instance", "workspaceId", "includeRaw"],
-      "implementation": "tools/product hierarchy.js#getProduct"
-    },
-    "update_product": {
-      "category": "product hierarchy",
-      "operation": "PATCH /products/{id}",
-      "description": "Update a product",
-      "requiredParams": ["id", "body"],
-      "optionalParams": [null, null, "instance", "workspaceId", "includeRaw"],
-      "implementation": "tools/product hierarchy.js#updateProduct"
-    },
-    "update_product_deprecated": {
-      "category": "product hierarchy",
-      "operation": "PUT /products/{id}",
-      "description": "Update a product",
-      "requiredParams": ["id", "body"],
-      "optionalParams": [null, null, "instance", "workspaceId", "includeRaw"],
-      "implementation": "tools/product hierarchy.js#updateProductDeprecated"
-    },
-    "get_feature_statuses": {
-      "category": "product hierarchy",
-      "operation": "GET /feature-statuses",
-      "description": "List all feature statuses",
-      "requiredParams": [],
-      "optionalParams": [null, "instance", "workspaceId", "includeRaw"],
-      "implementation": "tools/product hierarchy.js#getFeatureStatuses"
-    },
-    "get_custom_fields": {
-      "category": "custom fields",
-      "operation": "GET /hierarchy-entities/custom-fields",
-      "description": "List all custom fields",
-      "requiredParams": ["type"],
-      "optionalParams": [null, "instance", "workspaceId", "includeRaw"],
-      "implementation": "tools/custom fields.js#getCustomFields"
-    },
-    "get_custom_fields_values": {
-      "category": "custom fields",
-      "operation": "GET /hierarchy-entities/custom-fields-values",
-      "description": "List all custom fields' values",
-      "requiredParams": [],
-      "optionalParams": ["type", "customField.id", "hierarchyEntity.id", null, "instance", "workspaceId", "includeRaw"],
-      "implementation": "tools/custom fields.js#getCustomFieldsValues"
-    },
-    "get_custom_field": {
-      "category": "custom fields",
-      "operation": "GET /hierarchy-entities/custom-fields/{id}",
-      "description": "Retrieve a custom field",
-      "requiredParams": ["id"],
-      "optionalParams": [null, null, "instance", "workspaceId", "includeRaw"],
-      "implementation": "tools/custom fields.js#getCustomField"
-    },
-    "get_custom_field_value": {
-      "category": "custom fields",
-      "operation": "GET /hierarchy-entities/custom-fields-values/value",
-      "description": "Retrieve a custom field's value",
-      "requiredParams": ["customField.id", "hierarchyEntity.id"],
-      "optionalParams": [null, "instance", "workspaceId", "includeRaw"],
-      "implementation": "tools/custom fields.js#getCustomFieldValue"
-    },
-    "set_custom_field_value": {
-      "category": "custom fields",
-      "operation": "PUT /hierarchy-entities/custom-fields-values/value",
-      "description": "Set value of a custom field for a given hierarchy entity",
-      "requiredParams": ["customField.id", "hierarchyEntity.id", "body"],
-      "optionalParams": [null, "instance", "workspaceId", "includeRaw"],
-      "implementation": "tools/custom fields.js#setCustomFieldValue"
-    },
-    "delete_custom_field_value": {
-      "category": "custom fields",
-      "operation": "DELETE /hierarchy-entities/custom-fields-values/value",
-      "description": "Delete value of a custom field for a given hierarchy entity",
-      "requiredParams": ["customField.id", "hierarchyEntity.id"],
-      "optionalParams": [null, "instance", "workspaceId", "includeRaw"],
-      "implementation": "tools/custom fields.js#deleteCustomFieldValue"
-    },
-    "create_release_group": {
-      "category": "releases & release groups",
-      "operation": "POST /release-groups",
-      "description": "Create a release group",
-      "requiredParams": ["body"],
-      "optionalParams": [null, "instance", "workspaceId", "includeRaw"],
-      "implementation": "tools/releases & release groups.js#createReleaseGroup"
-    },
-    "list_release_groups": {
-      "category": "releases & release groups",
-      "operation": "GET /release-groups",
-      "description": "List all release groups",
-      "requiredParams": [],
-      "optionalParams": [null, "instance", "workspaceId", "includeRaw"],
-      "implementation": "tools/releases & release groups.js#listReleaseGroups"
-    },
-    "get_release_group": {
-      "category": "releases & release groups",
-      "operation": "GET /release-groups/{id}",
-      "description": "Retrieve a release group",
-      "requiredParams": ["id"],
-      "optionalParams": [null, null, "instance", "workspaceId", "includeRaw"],
-      "implementation": "tools/releases & release groups.js#getReleaseGroup"
-    },
-    "update_release_group": {
-      "category": "releases & release groups",
-      "operation": "PATCH /release-groups/{id}",
-      "description": "Update a release group",
-      "requiredParams": ["id", "body"],
-      "optionalParams": [null, null, "instance", "workspaceId", "includeRaw"],
-      "implementation": "tools/releases & release groups.js#updateReleaseGroup"
-    },
-    "delete_release_group": {
-      "category": "releases & release groups",
-      "operation": "DELETE /release-groups/{id}",
-      "description": "Delete a release group",
->>>>>>> 7d1d078a
-      "requiredParams": ["id"],
-      "optionalParams": [],
-      "implementation": "mcp"
-    },
-<<<<<<< HEAD
+      "requiredParams": ["id"],
+      "optionalParams": [],
+      "implementation": "mcp"
+    },
     "post_webhook": {
       "category": "webhooks",
       "operation": "POST_WEBHOOK",
       "description": "Create a new subscription",
-=======
-    "create_release": {
-      "category": "releases & release groups",
-      "operation": "POST /releases",
-      "description": "Create a release",
->>>>>>> 7d1d078a
       "requiredParams": ["body"],
       "optionalParams": [],
       "implementation": "mcp"
     },
-<<<<<<< HEAD
     "get_webhooks": {
       "category": "webhooks",
       "operation": "GET_WEBHOOKS",
       "description": "List all subscriptions",
-=======
-    "list_releases": {
-      "category": "releases & release groups",
-      "operation": "GET /releases",
-      "description": "List all releases",
->>>>>>> 7d1d078a
-      "requiredParams": [],
-      "optionalParams": [],
-      "implementation": "mcp"
-    },
-<<<<<<< HEAD
+      "requiredParams": [],
+      "optionalParams": [],
+      "implementation": "mcp"
+    },
     "get_webhook": {
       "category": "webhooks",
       "operation": "GET_WEBHOOK",
@@ -963,56 +446,6 @@
       "optionalParams": [],
       "implementation": "mcp"
     },
-=======
-    "get_release": {
-      "category": "releases & release groups",
-      "operation": "GET /releases/{id}",
-      "description": "Retrieve a release",
-      "requiredParams": ["id"],
-      "optionalParams": [null, null, "instance", "workspaceId", "includeRaw"],
-      "implementation": "tools/releases & release groups.js#getRelease"
-    },
-    "update_release": {
-      "category": "releases & release groups",
-      "operation": "PATCH /releases/{id}",
-      "description": "Update a release",
-      "requiredParams": ["id", "body"],
-      "optionalParams": [null, null, "instance", "workspaceId", "includeRaw"],
-      "implementation": "tools/releases & release groups.js#updateRelease"
-    },
-    "delete_release": {
-      "category": "releases & release groups",
-      "operation": "DELETE /releases/{id}",
-      "description": "Delete a release",
-      "requiredParams": ["id"],
-      "optionalParams": [null, null, "instance", "workspaceId", "includeRaw"],
-      "implementation": "tools/releases & release groups.js#deleteRelease"
-    },
-    "list_feature_release_assignments": {
-      "category": "releases & release groups",
-      "operation": "GET /feature-release-assignments",
-      "description": "List all feature release assignments",
-      "requiredParams": [],
-      "optionalParams": [null, "feature.id", "release.id", "release.state", "release.timeframe.endDate.from", "release.timeframe.endDate.to", "instance", "workspaceId", "includeRaw"],
-      "implementation": "tools/releases & release groups.js#listFeatureReleaseAssignments"
-    },
-    "get_feature_release_assignment": {
-      "category": "releases & release groups",
-      "operation": "GET /feature-release-assignments/assignment",
-      "description": "Retrieve a feature release assignment",
-      "requiredParams": ["release.id", "feature.id"],
-      "optionalParams": [null, "instance", "workspaceId", "includeRaw"],
-      "implementation": "tools/releases & release groups.js#getFeatureReleaseAssignment"
-    },
-    "update_feature_release_assignment": {
-      "category": "releases & release groups",
-      "operation": "PUT /feature-release-assignments/assignment",
-      "description": "Update a feature release assignment",
-      "requiredParams": ["release.id", "feature.id", "body"],
-      "optionalParams": [null, "instance", "workspaceId", "includeRaw"],
-      "implementation": "tools/releases & release groups.js#updateFeatureReleaseAssignment"
-    },
->>>>>>> 7d1d078a
     "get_objectives": {
       "category": "objectives",
       "operation": "GET_OBJECTIVES",
@@ -1098,192 +531,92 @@
       "operation": "DELETE_OBJECTIVE_TO_FEATURE_LINK",
       "description": "Delete a link between an objective and a feature",
       "requiredParams": ["id", "featureId"],
-<<<<<<< HEAD
       "optionalParams": [],
       "implementation": "mcp"
     },
     "get_initiatives": {
       "category": "objectives",
       "operation": "GET_INITIATIVES",
-=======
-      "optionalParams": [null, null, "instance", "workspaceId", "includeRaw"],
-      "implementation": "tools/objectives.js#deleteObjectiveToFeatureLink"
-    },
-    "get_key_results": {
-      "category": "key results",
-      "operation": "GET /key-results",
-      "description": "List all key results",
-      "requiredParams": [],
-      "optionalParams": [null, null, null, null, null, null, "instance", "workspaceId", "includeRaw"],
-      "implementation": "tools/key results.js#getKeyResults"
-    },
-    "create_key_result": {
-      "category": "key results",
-      "operation": "POST /key-results",
-      "description": "Create a key result",
-      "requiredParams": ["body"],
-      "optionalParams": ["instance", "workspaceId", "includeRaw"],
-      "implementation": "tools/key results.js#createKeyResult"
-    },
-    "get_key_result": {
-      "category": "key results",
-      "operation": "GET /key-results/{id}",
-      "description": "Retrieve a key result",
-      "requiredParams": ["id"],
-      "optionalParams": [null, null, "instance", "workspaceId", "includeRaw"],
-      "implementation": "tools/key results.js#getKeyResult"
-    },
-    "update_key_result": {
-      "category": "key results",
-      "operation": "PATCH /key-results/{id}",
-      "description": "Update a key result",
-      "requiredParams": ["id", "body"],
-      "optionalParams": [null, null, "instance", "workspaceId", "includeRaw"],
-      "implementation": "tools/key results.js#updateKeyResult"
-    },
-    "delete_key_result": {
-      "category": "key results",
-      "operation": "DELETE /key-results/{id}",
-      "description": "Delete a key result",
-      "requiredParams": ["id"],
-      "optionalParams": [null, null, "instance", "workspaceId", "includeRaw"],
-      "implementation": "tools/key results.js#deleteKeyResult"
-    },
-    "get_initiatives": {
-      "category": "initiatives",
-      "operation": "GET /initiatives",
->>>>>>> 7d1d078a
       "description": "List all initiatives",
       "requiredParams": [],
       "optionalParams": ["detail", "includeSubData", "limit", "startWith"],
       "implementation": "mcp"
     },
     "create_initiative": {
-<<<<<<< HEAD
       "category": "objectives",
       "operation": "CREATE_INITIATIVE",
-=======
-      "category": "initiatives",
-      "operation": "POST /initiatives",
->>>>>>> 7d1d078a
       "description": "Create a new initiative",
       "requiredParams": ["name"],
       "optionalParams": ["description", "ownerId", "status"],
       "implementation": "mcp"
     },
     "get_initiative": {
-<<<<<<< HEAD
       "category": "objectives",
       "operation": "GET_INITIATIVE",
       "description": "Get a specific initiative by ID",
-=======
-      "category": "initiatives",
-      "operation": "GET /initiatives/{id}",
-      "description": "Get a specific initiative",
->>>>>>> 7d1d078a
       "requiredParams": ["id"],
       "optionalParams": ["detail", "includeSubData"],
       "implementation": "mcp"
     },
     "update_initiative": {
-<<<<<<< HEAD
       "category": "objectives",
       "operation": "UPDATE_INITIATIVE",
-=======
-      "category": "initiatives",
-      "operation": "PATCH /initiatives/{id}",
->>>>>>> 7d1d078a
       "description": "Update an existing initiative",
       "requiredParams": ["id"],
       "optionalParams": ["name", "description", "ownerId", "status"],
       "implementation": "mcp"
     },
     "delete_initiative": {
-<<<<<<< HEAD
       "category": "objectives",
       "operation": "DELETE_INITIATIVE",
-=======
-      "category": "initiatives",
-      "operation": "DELETE /initiatives/{id}",
->>>>>>> 7d1d078a
       "description": "Delete an initiative",
       "requiredParams": ["id"],
       "optionalParams": [],
       "implementation": "mcp"
     },
     "list_links_initiative_to_objectives": {
-<<<<<<< HEAD
       "category": "objectives",
       "operation": "LIST_LINKS_INITIATIVE_TO_OBJECTIVES",
-=======
-      "category": "initiatives",
-      "operation": "GET /initiatives/{id}/links/objectives",
->>>>>>> 7d1d078a
       "description": "List objectives linked to a specific initiative",
       "requiredParams": ["id"],
       "optionalParams": [],
       "implementation": "mcp"
     },
     "list_links_initiative_to_features": {
-<<<<<<< HEAD
       "category": "objectives",
       "operation": "LIST_LINKS_INITIATIVE_TO_FEATURES",
-=======
-      "category": "initiatives",
-      "operation": "GET /initiatives/{id}/links/features",
->>>>>>> 7d1d078a
       "description": "List features linked to a specific initiative",
       "requiredParams": ["id"],
       "optionalParams": [],
       "implementation": "mcp"
     },
     "create_initiative_to_objective_link": {
-<<<<<<< HEAD
       "category": "objectives",
       "operation": "CREATE_INITIATIVE_TO_OBJECTIVE_LINK",
-=======
-      "category": "initiatives",
-      "operation": "POST /initiatives/{id}/links/objectives/{objectiveId}",
->>>>>>> 7d1d078a
       "description": "Create a new link between an initiative and an objective",
       "requiredParams": ["id", "objectiveId"],
       "optionalParams": [],
       "implementation": "mcp"
     },
     "delete_initiative_to_objective_link": {
-<<<<<<< HEAD
       "category": "objectives",
       "operation": "DELETE_INITIATIVE_TO_OBJECTIVE_LINK",
-=======
-      "category": "initiatives",
-      "operation": "DELETE /initiatives/{id}/links/objectives/{objectiveId}",
->>>>>>> 7d1d078a
       "description": "Delete a link between an initiative and an objective",
       "requiredParams": ["id", "objectiveId"],
       "optionalParams": [],
       "implementation": "mcp"
     },
     "create_initiative_to_feature_link": {
-<<<<<<< HEAD
       "category": "objectives",
       "operation": "CREATE_INITIATIVE_TO_FEATURE_LINK",
-=======
-      "category": "initiatives",
-      "operation": "POST /initiatives/{id}/links/features/{featureId}",
->>>>>>> 7d1d078a
       "description": "Create a new link between an initiative and a feature",
       "requiredParams": ["id", "featureId"],
       "optionalParams": [],
       "implementation": "mcp"
     },
     "delete_initiative_to_feature_link": {
-<<<<<<< HEAD
       "category": "objectives",
       "operation": "DELETE_INITIATIVE_TO_FEATURE_LINK",
-=======
-      "category": "initiatives",
-      "operation": "DELETE /initiatives/{id}/links/features/{featureId}",
->>>>>>> 7d1d078a
       "description": "Delete a link between an initiative and a feature",
       "requiredParams": ["id", "featureId"],
       "optionalParams": [],
@@ -1490,176 +823,110 @@
       "implementation": "mcp"
     },
     "post_plugin_integration": {
-<<<<<<< HEAD
       "category": "plugin-integrations",
       "operation": "POST_PLUGIN_INTEGRATION",
-=======
-      "category": "plugin integrations",
-      "operation": "POST /plugin-integrations",
->>>>>>> 7d1d078a
       "description": "Create a plugin integration",
       "requiredParams": ["body"],
       "optionalParams": [],
       "implementation": "mcp"
     },
     "get_plugin_integrations": {
-<<<<<<< HEAD
       "category": "plugin-integrations",
       "operation": "GET_PLUGIN_INTEGRATIONS",
-=======
-      "category": "plugin integrations",
-      "operation": "GET /plugin-integrations",
->>>>>>> 7d1d078a
       "description": "List all plugin integrations",
       "requiredParams": [],
       "optionalParams": [],
       "implementation": "mcp"
     },
     "get_plugin_integration": {
-<<<<<<< HEAD
       "category": "plugin-integrations",
       "operation": "GET_PLUGIN_INTEGRATION",
-=======
-      "category": "plugin integrations",
-      "operation": "GET /plugin-integrations/{id}",
->>>>>>> 7d1d078a
       "description": "Retrieve a plugin integration",
       "requiredParams": ["id"],
       "optionalParams": [],
       "implementation": "mcp"
     },
     "patch_plugin_integration": {
-<<<<<<< HEAD
       "category": "plugin-integrations",
       "operation": "PATCH_PLUGIN_INTEGRATION",
-=======
-      "category": "plugin integrations",
-      "operation": "PATCH /plugin-integrations/{id}",
->>>>>>> 7d1d078a
       "description": "Update a plugin integration",
       "requiredParams": ["id", "body"],
       "optionalParams": [],
       "implementation": "mcp"
     },
     "put_plugin_integration": {
-<<<<<<< HEAD
       "category": "plugin-integrations",
       "operation": "PUT_PLUGIN_INTEGRATION",
-=======
-      "category": "plugin integrations",
-      "operation": "PUT /plugin-integrations/{id}",
->>>>>>> 7d1d078a
       "description": "Update a plugin integration",
       "requiredParams": ["id", "body"],
       "optionalParams": [],
       "implementation": "mcp"
     },
     "delete_plugin_integration": {
-<<<<<<< HEAD
       "category": "plugin-integrations",
       "operation": "DELETE_PLUGIN_INTEGRATION",
-=======
-      "category": "plugin integrations",
-      "operation": "DELETE /plugin-integrations/{id}",
->>>>>>> 7d1d078a
       "description": "Delete a plugin integration",
       "requiredParams": ["id"],
       "optionalParams": [],
       "implementation": "mcp"
     },
     "get_plugin_integration_connections": {
-<<<<<<< HEAD
       "category": "plugin-integrations",
       "operation": "GET_PLUGIN_INTEGRATION_CONNECTIONS",
-=======
-      "category": "plugin integrations",
-      "operation": "GET /plugin-integrations/{id}/connections",
->>>>>>> 7d1d078a
       "description": "List all plugin integration connections",
       "requiredParams": ["id"],
       "optionalParams": [],
       "implementation": "mcp"
     },
     "get_plugin_integration_connection": {
-<<<<<<< HEAD
       "category": "plugin-integrations",
       "operation": "GET_PLUGIN_INTEGRATION_CONNECTION",
-=======
-      "category": "plugin integrations",
-      "operation": "GET /plugin-integrations/{id}/connections/{featureId}",
->>>>>>> 7d1d078a
       "description": "Retrieve a plugin integration connection",
       "requiredParams": ["id", "featureId"],
       "optionalParams": [],
       "implementation": "mcp"
     },
     "put_plugin_integration_connection": {
-<<<<<<< HEAD
       "category": "plugin-integrations",
       "operation": "PUT_PLUGIN_INTEGRATION_CONNECTION",
-=======
-      "category": "plugin integrations",
-      "operation": "PUT /plugin-integrations/{id}/connections/{featureId}",
->>>>>>> 7d1d078a
       "description": "Set a plugin integration connection",
       "requiredParams": ["id", "featureId", "body"],
       "optionalParams": [],
       "implementation": "mcp"
     },
     "delete_plugin_integration_connection": {
-<<<<<<< HEAD
       "category": "plugin-integrations",
       "operation": "DELETE_PLUGIN_INTEGRATION_CONNECTION",
-=======
-      "category": "plugin integrations",
-      "operation": "DELETE /plugin-integrations/{id}/connections/{featureId}",
->>>>>>> 7d1d078a
       "description": "Delete a plugin integration connection",
       "requiredParams": ["id", "featureId"],
       "optionalParams": [],
       "implementation": "mcp"
     },
     "get_jira_integration": {
-<<<<<<< HEAD
       "category": "jira-integrations",
       "operation": "GET_JIRA_INTEGRATION",
-=======
-      "category": "jira integrations",
-      "operation": "GET /jira-integrations/{id}",
->>>>>>> 7d1d078a
       "description": "Retrieve a Jira integration",
       "requiredParams": ["id"],
       "optionalParams": [],
       "implementation": "mcp"
     },
     "get_jira_integrations": {
-<<<<<<< HEAD
       "category": "jira-integrations",
       "operation": "GET_JIRA_INTEGRATIONS",
-=======
-      "category": "jira integrations",
-      "operation": "GET /jira-integrations",
->>>>>>> 7d1d078a
       "description": "List all Jira integrations",
       "requiredParams": [],
       "optionalParams": [],
       "implementation": "mcp"
     },
     "get_jira_integration_connection": {
-<<<<<<< HEAD
       "category": "jira-integrations",
       "operation": "GET_JIRA_INTEGRATION_CONNECTION",
-=======
-      "category": "jira integrations",
-      "operation": "GET /jira-integrations/{id}/connections/{featureId}",
->>>>>>> 7d1d078a
       "description": "Retrieve a Jira integration connection",
       "requiredParams": ["id", "featureId"],
       "optionalParams": [],
       "implementation": "mcp"
     },
     "get_jira_integration_connections": {
-<<<<<<< HEAD
       "category": "jira-integrations",
       "operation": "GET_JIRA_INTEGRATION_CONNECTIONS",
       "description": "List all Jira integration connections",
@@ -1674,46 +941,6 @@
       "requiredParams": ["entityType"],
       "optionalParams": ["filters", "operators", "output", "limit", "startWith", "detail", "includeSubData"],
       "implementation": "mcp"
-=======
-      "category": "jira integrations",
-      "operation": "GET /jira-integrations/{id}/connections",
-      "description": "List all Jira integration connections",
-      "requiredParams": ["id"],
-      "optionalParams": [null, null, "connection.issueKey", "connection.issueId", "instance", "workspaceId", "includeRaw"],
-      "implementation": "tools/jira integrations.js#getJiraIntegrationConnections"
-    },
-    "post_webhook": {
-      "category": "webhooks",
-      "operation": "POST /webhooks",
-      "description": "Create a new subscription",
-      "requiredParams": ["body"],
-      "optionalParams": [null, "instance", "workspaceId", "includeRaw"],
-      "implementation": "tools/webhooks.js#postWebhook"
-    },
-    "get_webhooks": {
-      "category": "webhooks",
-      "operation": "GET /webhooks",
-      "description": "List all subscriptions",
-      "requiredParams": [],
-      "optionalParams": [null, "instance", "workspaceId", "includeRaw"],
-      "implementation": "tools/webhooks.js#getWebhooks"
-    },
-    "get_webhook": {
-      "category": "webhooks",
-      "operation": "GET /webhooks/{id}",
-      "description": "Retrieve a subscription",
-      "requiredParams": ["id"],
-      "optionalParams": [null, null, "instance", "workspaceId", "includeRaw"],
-      "implementation": "tools/webhooks.js#getWebhook"
-    },
-    "delete_webhook": {
-      "category": "webhooks",
-      "operation": "DELETE /webhooks/{id}",
-      "description": "Delete a subscription",
-      "requiredParams": ["id"],
-      "optionalParams": [null, null, "instance", "workspaceId", "includeRaw"],
-      "implementation": "tools/webhooks.js#deleteWebhook"
->>>>>>> 7d1d078a
     }
   }
 }