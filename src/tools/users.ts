/**
 * Users management tools
 */
import { withContext, formatResponse } from '../utils/tool-wrapper.js';
import {
  normalizeListParams,
  normalizeGetParams,
  filterByDetailLevel,
  filterArrayByDetailLevel,
  isEnterpriseError,
} from '../utils/parameter-utils.js';
import { fetchAllPages } from '../utils/pagination-handler.js';
import {
  StandardListParams,
  StandardGetParams,
} from '../types/parameter-types.js';
import { ProductboardError } from '../errors/index.js';
import { ErrorCode } from '@modelcontextprotocol/sdk/types.js';

export function setupUsersTools() {
  return [
    {
      name: 'create_user',
      description: 'Create a new user in Productboard',
      inputSchema: {
        type: 'object',
        properties: {
          email: {
            type: 'string',
            description: 'User email address',
          },
          name: {
            type: 'string',
            description: 'User full name',
          },
          role: {
            type: 'string',
            description: 'User role (e.g., admin, member, viewer)',
          },
          companyId: {
            type: 'string',
            description: 'Company ID to associate with the user',
          },
          externalId: {
            type: 'string',
            description: 'External ID for the user',
          },
          instance: {
            type: 'string',
            description: 'Productboard instance name (optional)',
          },
          workspaceId: {
            type: 'string',
            description: 'Workspace ID (optional)',
          },
        },
        required: ['email'],
      },
    },
    {
      name: 'get_users',
      description: 'List all users in Productboard',
      inputSchema: {
        type: 'object',
        properties: {
          limit: {
            type: 'number',
            description:
              'Maximum number of users to return (1-100, default: 100)',
          },
          startWith: {
            type: 'number',
            description: 'Offset for pagination (default: 0)',
          },
          detail: {
            type: 'string',
            enum: ['basic', 'standard', 'full'],
            description: 'Level of detail (default: basic)',
          },
          includeSubData: {
            type: 'boolean',
            description: 'Include nested complex JSON sub-data',
          },
          instance: {
            type: 'string',
            description: 'Productboard instance name (optional)',
          },
          workspaceId: {
            type: 'string',
            description: 'Workspace ID (optional)',
          },
        },
      },
    },
    {
      name: 'get_user',
      description: 'Get a specific user by ID',
      inputSchema: {
        type: 'object',
        properties: {
          id: {
            type: 'string',
            description: 'User ID',
          },
          detail: {
            type: 'string',
            enum: ['basic', 'standard', 'full'],
            description: 'Level of detail (default: standard)',
          },
          includeSubData: {
            type: 'boolean',
            description: 'Include nested complex JSON sub-data',
          },
          instance: {
            type: 'string',
            description: 'Productboard instance name (optional)',
          },
          workspaceId: {
            type: 'string',
            description: 'Workspace ID (optional)',
          },
        },
        required: ['id'],
      },
    },
    {
      name: 'update_user',
      description: 'Update an existing user',
      inputSchema: {
        type: 'object',
        properties: {
          id: {
            type: 'string',
            description: 'User ID',
          },
          name: {
            type: 'string',
            description: 'Updated user name',
          },
          role: {
            type: 'string',
            description: 'Updated user role',
          },
          companyId: {
            type: 'string',
            description: 'Updated company ID',
          },
          externalId: {
            type: 'string',
            description: 'Updated external ID',
          },
          instance: {
            type: 'string',
            description: 'Productboard instance name (optional)',
          },
          workspaceId: {
            type: 'string',
            description: 'Workspace ID (optional)',
          },
        },
        required: ['id'],
      },
    },
    {
      name: 'delete_user',
      description: 'Delete a user',
      inputSchema: {
        type: 'object',
        properties: {
          id: {
            type: 'string',
            description: 'User ID',
          },
          instance: {
            type: 'string',
            description: 'Productboard instance name (optional)',
          },
          workspaceId: {
            type: 'string',
            description: 'Workspace ID (optional)',
          },
        },
        required: ['id'],
      },
    },
  ];
}

export async function handleUsersTool(name: string, args: any) {
  try {
    switch (name) {
      case 'create_user':
        return await createUser(args);
      case 'get_users':
        return await listUsers(args);
      case 'get_user':
        return await getUser(args);
      case 'update_user':
        return await updateUser(args);
      case 'delete_user':
        return await deleteUser(args);
      default:
        throw new Error(`Unknown users tool: ${name}`);
    }
  } catch (error: any) {
    const enterpriseInfo = isEnterpriseError(error);
    if (enterpriseInfo.isEnterpriseFeature) {
      throw new ProductboardError(
        ErrorCode.InvalidRequest,
        enterpriseInfo.message,
        error
      );
    }
    throw error;
  }
}

async function createUser(args: any) {
  return await withContext(
    async context => {
      const body: any = {
        email: args.email,
      };

      if (args.name) body.name = args.name;
      if (args.role) body.role = args.role;
      if (args.companyId) body.company = { id: args.companyId };
      if (args.externalId) body.externalId = args.externalId;

      const response = await context.axios.post('/users', body);

      return {
        content: [
          {
            type: 'text',
            text: formatResponse({
              success: true,
              user: response.data,
            }),
          },
        ],
      };
    },
    args.instance,
    args.workspaceId
  );
}

async function listUsers(args: StandardListParams & any) {
  return await withContext(
    async context => {
      const normalized = normalizeListParams(args);
      const params: any = {};

      // Use proper pagination handler to fetch all pages
      const paginatedResponse = await fetchAllPages(
        context.axios,
        '/users',
        params,
        {
          maxItems: normalized.limit > 100 ? normalized.limit : undefined,
          onPageFetched: (_pageData, _pageNum, _totalSoFar) => {
<<<<<<< HEAD
            // Page fetched successfully
=======
            // Progress tracking for paginated users fetching
>>>>>>> 15145c07
          },
        }
      );

      const result = {
        data: paginatedResponse.data,
        links: paginatedResponse.links,
        meta: {
          ...paginatedResponse.meta,
          totalFetched: paginatedResponse.data.length,
        },
      };

      // Apply detail level filtering after fetching all data
      if (!normalized.includeSubData && result.data) {
        result.data = filterArrayByDetailLevel(
          result.data,
          'user',
          normalized.detail
        );
      }

      // Apply client-side limit after filtering (if requested limit < total available)
      if (normalized.limit && normalized.limit < result.data.length) {
        result.data = result.data.slice(
          normalized.startWith || 0,
          (normalized.startWith || 0) + normalized.limit
        );
      }

      return {
        content: [
          {
            type: 'text',
            text: formatResponse(result),
          },
        ],
      };
    },
    args.instance,
    args.workspaceId
  );
}

async function getUser(
  args: StandardGetParams & {
    id: string;
    instance?: string;
    workspaceId?: string;
  }
) {
  return await withContext(
    async context => {
      const normalizedParams = normalizeGetParams(args);
      const response = await context.axios.get(`/users/${args.id}`);

      let result = response.data;

      // Apply detail level filtering
      if (!normalizedParams.includeSubData) {
        result = filterByDetailLevel(result, 'user', normalizedParams.detail);
      }

      return {
        content: [
          {
            type: 'text',
            text: formatResponse(result),
          },
        ],
      };
    },
    args.instance,
    args.workspaceId
  );
}

async function updateUser(args: any) {
  return await withContext(
    async context => {
      const body: any = {};

      if (args.name) body.name = args.name;
      if (args.role) body.role = args.role;
      if (args.companyId) body.company = { id: args.companyId };
      if (args.externalId) body.externalId = args.externalId;

      const response = await context.axios.patch(`/users/${args.id}`, {
        data: body,
      });

      return {
        content: [
          {
            type: 'text',
            text: formatResponse({
              success: true,
              user: response.data,
            }),
          },
        ],
      };
    },
    args.instance,
    args.workspaceId
  );
}

async function deleteUser(args: any) {
  return await withContext(
    async context => {
      await context.axios.delete(`/users/${args.id}`);

      return {
        content: [
          {
            type: 'text',
            text: formatResponse({
              success: true,
              message: `User ${args.id} deleted successfully`,
            }),
          },
        ],
      };
    },
    args.instance,
    args.workspaceId
  );
}<|MERGE_RESOLUTION|>--- conflicted
+++ resolved
@@ -260,11 +260,7 @@
         {
           maxItems: normalized.limit > 100 ? normalized.limit : undefined,
           onPageFetched: (_pageData, _pageNum, _totalSoFar) => {
-<<<<<<< HEAD
-            // Page fetched successfully
-=======
             // Progress tracking for paginated users fetching
->>>>>>> 15145c07
           },
         }
       );
