--- conflicted
+++ resolved
@@ -75,7 +75,6 @@
       inputSchema: {
         type: 'object',
         properties: {
-<<<<<<< HEAD
           limit: {
             type: 'number',
             description:
@@ -93,34 +92,6 @@
           includeSubData: {
             type: 'boolean',
             description: 'Include nested complex JSON sub-data',
-=======
-          events: {
-            type: "array",
-            description: "Array of event types to subscribe to",
-            items: {
-              type: "object",
-              properties: {
-                eventType: {
-                  type: "string",
-                  description:
-                    "Event type (e.g., feature.created, note.updated)",
-                },
-              },
-              required: ["eventType"],
-            },
-          },
-          name: {
-            type: "string",
-            description: "Name for the webhook subscription",
-          },
-          url: {
-            type: "string",
-            description: "Webhook URL to receive notifications",
-          },
-          headers: {
-            type: "object",
-            description: "Optional headers to include in webhook requests",
->>>>>>> 0fc90bfe
           },
           instance: {
             type: 'string',
@@ -161,38 +132,7 @@
             description: 'Workspace ID (optional)',
           },
         },
-<<<<<<< HEAD
         required: ['id'],
-=======
-        required: ["events", "name", "url"],
-      },
-    },
-    {
-      name: "webhooks_get",
-      title: "Get Webhook",
-      description: "Get details of a specific webhook subscription",
-      inputSchema: {
-        type: "object",
-        properties: {
-          webhookId: {
-            type: "string",
-            description: "Webhook ID",
-          },
-          instance: {
-            type: "string",
-            description: "Productboard instance name (optional)",
-          },
-          workspaceId: {
-            type: "string",
-            description: "Workspace ID (optional)",
-          },
-          includeRaw: {
-            type: "boolean",
-            description: "Include raw API response",
-          },
-        },
-        required: ["webhookId"],
->>>>>>> 0fc90bfe
       },
     },
     {
@@ -221,7 +161,6 @@
 }
 
 export async function handleWebhooksTool(name: string, args: any) {
-<<<<<<< HEAD
   try {
     switch (name) {
       case 'create_webhook':
@@ -247,19 +186,6 @@
       );
     }
     throw error;
-=======
-  switch (name) {
-    case "webhooks_list":
-      return await listWebhooks(args);
-    case "webhooks_create":
-      return await createWebhook(args);
-    case "webhooks_get":
-      return await getWebhook(args);
-    case "webhooks_delete":
-      return await deleteWebhook(args);
-    default:
-      throw new Error(`Unknown webhooks tool: ${name}`);
->>>>>>> 0fc90bfe
   }
 }
 
@@ -312,20 +238,11 @@
 
 async function listWebhooks(args: StandardListParams & any) {
   return await withContext(
-<<<<<<< HEAD
     async context => {
       const normalizedParams = normalizeListParams(args);
       const params: any = {
         pageLimit: normalizedParams.limit,
         pageOffset: normalizedParams.startWith,
-=======
-    async (context) => {
-      const webhookData = {
-        events: args.events,
-        name: args.name,
-        url: args.url,
-        headers: args.headers,
->>>>>>> 0fc90bfe
       };
 
       const response = await context.axios.get('/webhooks', { params });
@@ -392,25 +309,6 @@
   );
 }
 
-async function getWebhook(args: any) {
-  return await withContext(
-    async (context) => {
-      const response = await context.axios.get(`/webhooks/${args.webhookId}`);
-
-      return {
-        content: [
-          {
-            type: "text",
-            text: formatResponse(response.data, args.includeRaw),
-          },
-        ],
-      };
-    },
-    args.instance,
-    args.workspaceId,
-  );
-}
-
 async function deleteWebhook(args: any) {
   return await withContext(
     async context => {
