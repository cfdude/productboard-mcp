--- conflicted
+++ resolved
@@ -210,11 +210,7 @@
         {
           maxItems: normalized.limit > 100 ? normalized.limit : undefined,
           onPageFetched: (_pageData, _pageNum, _totalSoFar) => {
-<<<<<<< HEAD
-            // Page fetched successfully
-=======
             // Progress tracking for paginated products fetching
->>>>>>> 15145c07
           },
         }
       );
