--- conflicted
+++ resolved
@@ -282,19 +282,6 @@
             type: 'object',
             description: 'Parent entity to associate this component with',
             properties: {
-<<<<<<< HEAD
-              id: {
-                type: 'string',
-                description: 'ID of the parent entity (typically a product)',
-              },
-              type: {
-                type: 'string',
-                enum: ['product'],
-                description: 'Type of parent entity',
-              },
-            },
-            required: ['id', 'type'],
-=======
               product: {
                 type: 'object',
                 properties: {
@@ -312,7 +299,6 @@
           ownerEmail: {
             type: 'string',
             description: 'Owner email for the component (optional)',
->>>>>>> 8e37b03a
           },
           instance: {
             type: 'string',
@@ -690,79 +676,6 @@
         // Validate required fields with helpful error messages
         if (!args.name) {
           throw new ValidationError(
-<<<<<<< HEAD
-            'Component name is required. Example: { "name": "Frontend UI", "description": "React components", "parent": { "id": "12345", "type": "product" } }',
-            'name'
-          );
-        }
-
-        const body: any = {
-          name: args.name,
-        };
-
-        if (args.description) body.description = args.description;
-        if (args.parent) body.parent = args.parent;
-
-        const response = await context.axios.post('/components', {
-          data: body,
-        });
-
-        return {
-          content: [
-            {
-              type: 'text',
-              text: formatResponse(
-                {
-                  success: true,
-                  component: response.data,
-                },
-                'json',
-                'component'
-              ),
-            },
-          ],
-        };
-      } catch (error: any) {
-        // Enhanced error handling for common 404 scenarios
-        if (error.response?.status === 404) {
-          throw new ValidationError(
-            `Component creation failed - endpoint not found. Ensure you're using the correct format: { "name": "Component Name", "parent": { "id": "valid-product-id", "type": "product" } }. Use 'get_products()' to find valid product IDs.`,
-            'request_format'
-          );
-        }
-
-        if (error.response?.status === 400) {
-          const apiError =
-            error.response.data?.message || 'Invalid request format';
-          throw new ValidationError(
-            `${apiError}. Required format: { "name": "string", "parent": { "id": "string", "type": "product" } (optional), "description": "string" (optional) }. Use 'get_component_docs()' for complete documentation.`,
-            'request_body'
-          );
-        }
-
-        throw error;
-      }
-    },
-    args.instance,
-    args.workspaceId,
-    'create_component'
-  );
-}
-
-/**
- * Get available fields for field selection
- */
-/**
- * Create a new feature in Productboard
- */
-async function createFeature(args: any) {
-  return await withContext(
-    async context => {
-      const body: any = {
-        name: args.name,
-      };
-
-=======
             'Component name is required. Example: { "name": "Frontend UI", "description": "<p>React components with <b>modern</b> design</p>", "parent": { "product": { "id": "12345" } } }',
             'name'
           );
@@ -865,7 +778,6 @@
         name: args.name,
       };
 
->>>>>>> 8e37b03a
       if (args.description) body.description = args.description;
       if (args.status) body.status = args.status;
       if (args.owner) body.owner = args.owner;
@@ -877,15 +789,6 @@
         content: [
           {
             type: 'text',
-<<<<<<< HEAD
-            text: formatResponse(
-              {
-                success: true,
-                feature: response.data,
-              },
-              'json',
-              'feature'
-=======
             text: JSON.stringify(
               formatResponse(
                 {
@@ -895,7 +798,6 @@
                 'json',
                 'feature'
               )
->>>>>>> 8e37b03a
             ),
           },
         ],
