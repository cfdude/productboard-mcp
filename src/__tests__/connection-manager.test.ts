--- conflicted
+++ resolved
@@ -40,11 +40,7 @@
       const stats = connectionManager.getStats();
       expect(stats.totalConnections).toBe(1);
       expect(stats.activeConnections).toBe(1);
-<<<<<<< HEAD
-      // Console logging removed - connection registration verified via stats
-=======
       // Connection registration logging removed for CI compliance
->>>>>>> 15145c07
     });
 
     it('should initialize request tracking for new connections', () => {
@@ -112,11 +108,7 @@
         expect(result).toBe('success');
         const stats = connectionManager.getStats();
         expect(stats.totalConnections).toBe(1);
-<<<<<<< HEAD
-        // Console logging removed - connection registration verified via stats
-=======
         // Auto-registration logging removed for CI compliance
->>>>>>> 15145c07
       });
 
       it('should update connection properties on request', async () => {
@@ -334,11 +326,7 @@
       const stats = connectionManager.getStats();
       expect(stats.totalConnections).toBe(0);
       expect(stats.queuedRequests).toBe(0);
-<<<<<<< HEAD
-      // Console logging removed - connection closure verified via stats
-=======
       // Connection closure logging removed for CI compliance
->>>>>>> 15145c07
     });
 
     it('should reject queued requests on connection close', async () => {
@@ -493,11 +481,7 @@
       expect(stats.totalConnections).toBe(1);
       expect(connections.has('fresh-connection')).toBe(true);
       expect(connections.has('stale-connection')).toBe(false);
-<<<<<<< HEAD
-      // Console logging removed - cleanup verified via connection state
-=======
       // Stale connection cleanup logging removed for CI compliance
->>>>>>> 15145c07
     });
 
     it('should not cleanup fresh connections', () => {
@@ -563,11 +547,7 @@
       const stats = connectionManager.getStats();
       expect(stats.totalConnections).toBe(1);
       expect(connections.has('fresh')).toBe(true);
-<<<<<<< HEAD
-      // Console logging removed - cleanup verified via connection state
-=======
       // Multiple stale connections cleanup logging removed for CI compliance
->>>>>>> 15145c07
     });
   });
 
